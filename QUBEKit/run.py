--- conflicted
+++ resolved
@@ -591,7 +591,6 @@
 
         if self.qm['geometric'] and self.qm['bonds_engine'] == 'psi4':
 
-<<<<<<< HEAD
             # Optimise the structure using QCEngine with geometric and psi4
             qceng = QCEngine(molecule, self.all_configs)
             traj = qceng.call_qcengine('geometric', 'gradient', input_type='mm')
@@ -603,17 +602,6 @@
                     molecule.molecule['qm'].append([atom, geometry[0 + i * 3], geometry[1 + i * 3], geometry[2 + i * 3]])
             else:
                 sys_exit('Molecule not optimised.')
-=======
-            # Calculate geometric-related gradient and geometry
-            qm_engine.geo_gradient(input_type='mm')
-            # TODO need to make sure geometric converged otherwise we make the hessian with a bad structure
-            # Read in the full qm optimisation traj
-            molecule.read_xyz(f'{molecule.name}_optim.xyz')
-            # Store the last frame as the QM optimised structure
-            molecule.molecule['qm'] = molecule.molecule['traj'][-1]
-
-            # TODO Get optimised structure from qcengine
->>>>>>> d55baff8
 
         else:
             qm_engine.generate_input(input_type='mm', optimise=True)
