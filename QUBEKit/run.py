--- conflicted
+++ resolved
@@ -2,11 +2,7 @@
 
 from QUBEKit.mod_seminario import ModSeminario
 from QUBEKit.lennard_jones import LennardJones
-<<<<<<< HEAD
-from QUBEKit.engines import PSI4, Chargemol, Gaussian, ONETEP, RDKit
-=======
-from QUBEKit.engines import PSI4, Chargemol, Gaussian, ONETEP, QCEngine
->>>>>>> 6bf39047
+from QUBEKit.engines import PSI4, Chargemol, Gaussian, ONETEP, QCEngine, RDKit
 from QUBEKit.ligand import Ligand
 from QUBEKit.dihedrals import TorsionScan, TorsionOptimiser
 from QUBEKit.parametrisation import OpenFF, AnteChamber, XML
@@ -563,10 +559,7 @@
         """
 
         # Check which method we want then do the optimisation
-<<<<<<< HEAD
-=======
         # TODO if we don't want geometric we can do a quick native openmm full optimisation?
->>>>>>> 6bf39047
         if self.args.mm_opt_method == 'openmm':
             # Make the inputs
             molecule.write_pdb(input_type='input')
@@ -725,13 +718,8 @@
         molecule.write_pdb()
         molecule.write_parameters()
 
-<<<<<<< HEAD
         # get the molecule descriptors from rdkit
         molecule.descriptors = RDKit.rdkit_descriptors(molecule.filename)
-=======
-        # get the molecule descriptors from RDKit
-        molecule.descriptors = rdkit_descriptors(molecule.filename)
->>>>>>> 6bf39047
 
         # Print ligand objects to log file and terminal
         pretty_print(molecule, to_file=True)
