--- conflicted
+++ resolved
@@ -244,7 +244,6 @@
                 """This function is executed when Torsion maker is called."""
                 # load in the ligand molecule
                 mol = Ligand(values)
-<<<<<<< HEAD
                 # Make fake config data
                 configs = {'charge': 0, 'multiplicity': 1,
                               'config': 'default'}
@@ -254,16 +253,6 @@
 
                 # now promt the user for the scan order
                 scanner = TorsionScan(mol, all_configs)
-=======
-
-                # make fake engine class
-                class Engine:
-                    def __init__(self):
-                        self.fitting = {'increment': 15}
-
-                # Prompt the user for the scan order
-                scanner = TorsionScan(mol, Engine())
->>>>>>> b24dbaad
                 scanner.find_scan_order()
 
                 # Write out the scan file
@@ -280,15 +269,9 @@
             """Convert a string to a bool for argparse use when casting to bool"""
             return True if string.lower() in ['true', 't', 'yes', 'y'] else False
 
-<<<<<<< HEAD
-        # TODO should this path not be linked to the egg file?
-        # gives an error
-        # intro = ''
-=======
         # Extract the intro the readme. this is based on the title "What is QUBEKit" and the following paragraph
         # which starts with "Users who ... "
         intro = ''
->>>>>>> b24dbaad
         # with open(f'{"" if os.path.exists("../README.md") else "../"}../README.md') as readme:
         #     flag = False
         #     for line in readme:
@@ -299,12 +282,8 @@
         #         if '## What is QUBEKit' in line:
         #             flag = True
 
-<<<<<<< HEAD
-        parser = argparse.ArgumentParser(prog='QUBEKit', formatter_class=argparse.RawDescriptionHelpFormatter)
-=======
         parser = argparse.ArgumentParser(prog='QUBEKit', formatter_class=argparse.RawDescriptionHelpFormatter,
                                          description=intro)
->>>>>>> b24dbaad
 
         # Add all of the command line options in the arg parser
         parser.add_argument('-c', '--charge', default=0, type=int, help='Enter the charge of the molecule, default 0.')
@@ -593,10 +572,7 @@
 
         # Parametrisation options:
         param_dict = {'antechamber': AnteChamber, 'xml': XML}
-<<<<<<< HEAD
-=======
-
->>>>>>> b24dbaad
+
         try:
             param_dict['openff'] = OpenFF
         except ImportError:
@@ -640,13 +616,11 @@
             molecule.read_xyz(f'{molecule.name}_optim.xyz')
             # Store the last from the traj as the mm optimised structure
             molecule.molecule['mm'] = molecule.molecule['traj'][-1]
+
         else:
-<<<<<<< HEAD
             #TODO change to qcengine as this can already be done
+
             # Run an rdkit optimisation with the right FF
-=======
-            # Run an RDKit optimisation with the right FF
->>>>>>> b24dbaad
             rdkit_ff = {'rdkit_mff': 'MFF', 'rdkit_uff': 'UFF'}
             molecule.filename = RDKit.mm_optimise(molecule.filename, ff=rdkit_ff[self.args.mm_opt_method])
 
