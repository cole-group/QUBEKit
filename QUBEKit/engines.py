#!/usr/bin/env python

# TODO Expand the functional_dict for PSI4 and Gaussian classes to "most" functionals.
# TODO Add better error handling for missing info. (Done for file extraction.)
#       Maybe add path checking for Chargemol?
# TODO Convert to subprocess.run()
# TODO use QCEngine to run PSI4, geometric and torsion drive QM commands.

from QUBEKit.helpers import get_overage, check_symmetry, append_to_log
from QUBEKit.decorators import for_all_methods, timer_logger

from subprocess import call as sub_call
from numpy import array, zeros
from numpy import append as np_append
from scipy.spatial import ConvexHull
import matplotlib.pyplot as plt
# Pycharm claims this import is unused; ignore it!
from mpl_toolkits.mplot3d import Axes3D


class Engines:
    """
    Engines superclass containing core information that all other engines (PSI4, Gaussian etc) will have.
    Provides atoms' coordinates with name tags for each atom and entire molecule.
    Also gives all configs from the appropriate config file.
    """

    def __init__(self, molecule, config_dict):

        self.molecule = molecule
        self.charge = config_dict[0]['charge']
        self.multiplicity = config_dict[0]['multiplicity']
        self.qm, self.fitting, self.descriptions = config_dict[1:]

    def __repr__(self):
        return f'{self.__class__.__name__}({self.__dict__!r})'


@for_all_methods(timer_logger)
class PSI4(Engines):
    """
    Writes and executes input files for psi4.
    Also used to extract Hessian matrices; optimised structures; frequencies; etc.
    """

    def __init__(self, molecule, config_dict):

        super().__init__(molecule, config_dict)

        self.functional_dict = {'PBEPBE': 'PBE'}
        if self.functional_dict.get(self.qm['theory'], None) is not None:
            self.qm['theory'] = self.functional_dict[self.qm['theory']]

    def generate_input(self, input_type='input', optimise=False, hessian=False, density=False, energy=False,
                       threads=False, fchk=False, run=True):
        """Converts to psi4 input format to be run in psi4 without using geometric"""

        molecule = self.molecule.molecule[input_type]

        setters = ''
        tasks = ''

        # input.dat is the PSI4 input file.
        with open('input.dat', 'w+') as input_file:
            # opening tag is always writen
            input_file.write(f"memory {self.qm['threads']} GB\n\nmolecule {self.molecule.name} {{\n{self.charge} {self.multiplicity} \n")
            # molecule is always printed
            for atom in molecule:
                input_file.write(f' {atom[0]}    {float(atom[1]): .10f}  {float(atom[2]): .10f}  {float(atom[3]): .10f} \n')
            input_file.write(f" units angstrom\n no_reorient\n}}\n\nset {{\n basis {self.qm['basis']}\n")

            if energy:
                append_to_log(self.molecule.log_file, 'Writing psi4 energy calculation input')
                tasks += f"\nenergy  = energy('{self.qm['theory']}')"

            if optimise:
                append_to_log(self.molecule.log_file, 'Writing PSI4 optimisation input', 'minor')
                setters += f" g_convergence {self.qm['convergence']}\n GEOM_MAXITER {self.qm['iterations']}\n"
                tasks += f"\noptimize('{self.qm['theory'].lower()}')"

            if hessian:
                append_to_log(self.molecule.log_file, 'Writing PSI4 Hessian matrix calculation input', 'minor')
                setters += ' hessian_write on\n'

                tasks += f"\nenergy, wfn = frequency('{self.qm['theory'].lower()}', return_wfn=True)"

                tasks += '\nwfn.hessian().print_out()\n\n'

            if density:
                append_to_log(self.molecule.log_file, 'Writing PSI4 density calculation input', 'minor')
                setters += " cubeprop_tasks ['density']\n"

                overage = get_overage(self.molecule.name)
                setters += " CUBIC_GRID_OVERAGE [{0}, {0}, {0}]\n".format(overage)
                setters += " CUBIC_GRID_SPACING [0.13, 0.13, 0.13]\n"
                tasks += f"grad, wfn = gradient('{self.qm['theory'].lower()}', return_wfn=True)\ncubeprop(wfn)"

            if fchk:
                append_to_log(self.molecule.log_file, 'Writing PSI4 input file to generate fchk file')
                tasks += f"\ngrad, wfn = gradient('{self.qm['theory'].lower()}', return_wfn=True)"
                tasks += '\nfchk_writer = psi4.core.FCHKWriter(wfn)'
                tasks += f'\nfchk_writer.write("{self.molecule.name}_psi4.fchk")\n'

            # TODO If overage cannot be made to work, delete and just use Gaussian.
            # if self.qm['solvent']:
            #     setters += ' pcm true\n pcm_scf_type total\n'
            #     tasks += '\n\npcm = {'
            #     tasks += '\n units = Angstrom\n Medium {\n  SolverType = IEFPCM\n  Solvent = Chloroform\n }'
            #     tasks += '\n Cavity {\n  RadiiSet = UFF\n  Type = GePol\n  Scaling = False\n  Area = 0.3\n  Mode = Implicit'
            #     tasks += '\n }\n}'

            setters += '}\n'

            # TODO Always use threads? sub_call below currently ignores True/False argument input anyway.
            if threads:
                setters += f'set_num_threads({self.qm["threads"]})\n'

            input_file.write(setters)
            input_file.write(tasks)

        if run:
            sub_call(f'psi4 input.dat -n {self.qm["threads"]}', shell=True)

    # TODO change to one general file parser that gathers any info it can find
    # puts into the engine object propper API?
    # file parser is called after execution
    # this avoids opening and closing the file multiple times if you want a lot of info?
    def hessian(self):
        """
        Parses the Hessian from the output.dat file (from psi4) into a numpy array.
        Molecule is a numpy array of size N x N.
        """

        hess_size = 3 * len(self.molecule.molecule)

        # output.dat is the psi4 output file.
        with open('output.dat', 'r') as file:

            lines = file.readlines()

            for count, line in enumerate(lines):
                if '## Hessian' in line or '## New Matrix (Symmetry' in line:
                    # Set the start of the hessian to the row of the first value.
                    hess_start = count + 5
                    break
            else:
                raise EOFError('Cannot locate Hessian matrix in output.dat file.')

            # Check if the hessian continues over onto more lines (i.e. if hess_size is not divisible by 5)
            extra = 0 if hess_size % 5 == 0 else 1

            # hess_length: # of cols * length of each col
            #            + # of cols - 1 * #blank lines per row of hess_vals
            #            + # blank lines per row of hess_vals if the hess_size continues over onto more lines.
            hess_length = (hess_size // 5) * hess_size + (hess_size // 5 - 1) * 3 + extra * (3 + hess_size)

            hess_end = hess_start + hess_length

            hess_vals = []

            for file_line in lines[hess_start:hess_end]:
                # Compile lists of the 5 Hessian floats for each row.
                # Number of floats in last row may be less than 5.
                # Only the actual floats are added, not the separating numbers.
                row_vals = [float(val) for val in file_line.split() if len(val) > 5]
                hess_vals.append(row_vals)

            # Remove blank list entries
            hess_vals = [elem for elem in hess_vals if elem]

            reshaped = []

            # Convert from list of (lists, length 5) to 2d array of size hess_size x hess_size
            for old_row in range(hess_size):
                new_row = []
                for col_block in range(hess_size // 5 + extra):
                    new_row += hess_vals[old_row + col_block * hess_size]

                reshaped.append(new_row)

            hess_matrix = array(reshaped)

            # Cache the unit conversion.
            conversion = 627.509391 / (0.529 ** 2)
            hess_matrix *= conversion

            check_symmetry(hess_matrix)

            return hess_matrix

    def optimised_structure(self):
        """Parses the final optimised structure from the output.dat file (from psi4) to a numpy array.
        Also returns the energy of the optimized structure."""

        # Run through the file and find all lines containing '==> Geometry', add these lines to a list.
        # Reverse the list
        # from the start of this list, jump down to the first atom and set this as the start point
        # Split the row into 4 columns: centre, x, y, z.
        # Add each row to a matrix.
        # Return the matrix.

        # output.dat is the psi4 output file.
        with open('output.dat', 'r') as file:
            lines = file.readlines()
            # Will contain index of all the lines containing '==> Geometry'.
            geo_pos_list = []
            for count, line in enumerate(lines):
                if "==> Geometry" in line:
                    geo_pos_list.append(count)

                elif "**** Optimization is complete!" in line:
                    opt_pos = count
                    opt_steps = int(line.split()[5])

            # now get the final opt_energy
            opt_energy = float(lines[opt_pos + opt_steps + 7].split()[1])

            # Set the start as the last instance of '==> Geometry'.
            start_of_vals = geo_pos_list[-1] + 9

            opt_struct = []

            for row in range(len(self.molecule.molecule)):

                # Append the first 4 columns of each row, converting to float as necessary.
                struct_row = [lines[start_of_vals + row].split()[0]]
                for indx in range(3):
                    struct_row.append(float(lines[start_of_vals + row].split()[indx + 1]))

                opt_struct.append(struct_row)

        return opt_struct, opt_energy

    @staticmethod
    def get_energy():
        """Get the energy of a single point calculation."""

        # open the psi4 log file
        with open('output.dat', 'r') as log:
            lines = log.readlines()

        # find the total converged energy
        for line in lines:
            if 'Total Energy =' in line:
                energy = float(line.split()[3])
                break
        else:
            raise EOFError('Cannot find energy in output.dat file.')

        return energy

    def all_modes(self):
        """Extract all modes from the psi4 output file."""

        # Find "post-proj  all modes"
        # Jump to first value, ignoring text.
        # Move through data, adding it to a list
        # continue onto next line.
        # Repeat until the following line is known to be empty.

        # output.dat is the psi4 output file.
        with open('output.dat', 'r') as file:
            lines = file.readlines()
            for count, line in enumerate(lines):
                if "post-proj  all modes" in line:
                    start_of_vals = count
                    break
            else:
                raise EOFError('Cannot locate modes in output.dat file.')

            # Barring the first (and sometimes last) line, dat file has 6 values per row.
            end_of_vals = start_of_vals + (3 * len(self.molecule.molecule)) // 6

            structures = lines[start_of_vals][24:].replace("'", "").split()
            structures = structures[6:]

            for row in range(1, end_of_vals - start_of_vals):
                # Remove double strings and weird formatting.
                structures += lines[start_of_vals + row].replace("'", "").replace("]", "").split()

            all_modes = [float(val) for val in structures]

            return array(all_modes)

    def geo_gradient(self, input_type='input', threads=False, run=True):
        """
        Write the psi4 style input file to get the gradient for geometric
        and run geometric optimisation.
        """

        molecule = self.molecule.molecule[input_type]

        with open(f'{self.molecule.name}.psi4in', 'w+') as file:

            file.write(f'molecule {self.molecule.name} {{\n {self.charge} {self.multiplicity} \n')
            for atom in molecule:
                file.write(f'  {atom[0]}    {float(atom[1]): .10f}  {float(atom[2]): .10f}  {float(atom[3]): .10f}\n')

            file.write(f" units angstrom\n no_reorient\n}}\nset basis {self.qm['basis']}\n")

            if threads:
                file.write(f"set_num_threads({self.qm['threads']})")
            file.write(f"\n\ngradient('{self.qm['theory']}')\n")

        if run:
            with open('log.txt', 'w+') as log:
                sub_call(f'geometric-optimize --psi4 {self.molecule.name}.psi4in --nt {self.qm["threads"]}',
                         shell=True, stdout=log)


@for_all_methods(timer_logger)
class Chargemol(Engines):

    def __init__(self, molecule, config_file):

        super().__init__(molecule, config_file)

    def generate_input(self, run=True):
        """
        Given a DDEC version (from the defaults), this function writes the job file for chargemol and
        executes it.
        """

        if (self.qm['ddec_version'] != 6) and (self.qm['ddec_version'] != 3):
            append_to_log(log_file=self.molecule.log_file,
                          message='Invalid or unsupported DDEC version given, running with default version 6.',
                          msg_type='warning')
            self.qm['ddec_version'] = 6

        # Write the charges job file.
        with open('job_control.txt', 'w+') as charge_file:

            charge_file.write(f'<input filename>\n{self.molecule.name}.wfx\n</input filename>')

            charge_file.write('\n\n<net charge>\n0.0\n</net charge>')

            charge_file.write('\n\n<periodicity along A, B and C vectors>\n.false.\n.false.\n.false.')
            charge_file.write('\n</periodicity along A, B and C vectors>')

            charge_file.write(f'\n\n<atomic densities directory complete path>\n{self.descriptions["chargemol"]}/atomic_densities/')
            charge_file.write('\n</atomic densities directory complete path>')

            charge_file.write(f'\n\n<charge type>\nDDEC{self.qm["ddec_version"]}\n</charge type>')

            charge_file.write('\n\n<compute BOs>\n.true.\n</compute BOs>')

        # sub_call(f'psi4 input.dat -n {self.qm["threads"]}', shell=True)
        # sub_call('mv Dt.cube total_density.cube', shell=True)

        if run:
            control_path = 'chargemol_FORTRAN_09_26_2017/compiled_binaries/linux/Chargemol_09_26_2017_linux_serial job_control.txt'
            sub_call(f'{self.descriptions["chargemol"]}/{control_path}', shell=True)


@for_all_methods(timer_logger)
class Gaussian(Engines):
    """
    Writes and executes input files for Gaussian09.
    Also used to extract Hessian matrices; optimised structures; frequencies; etc.
    """

    def __init__(self, molecule, config_dict):

        super().__init__(molecule, config_dict)

        self.functional_dict = {'PBE': 'PBEPBE'}
        if self.functional_dict.get(self.qm['theory'], None) is not None:
            self.qm['theory'] = self.functional_dict[self.qm['theory']]

    def generate_input(self, input_type='input', optimize=False, hessian=False, density=False, solvent=False, run=True):
        """Generates the relevant job file for Gaussian, then executes this job file."""

        molecule = self.molecule.molecule[input_type]

        with open(f'gj_{self.molecule.name}', 'w+') as input_file:

            input_file.write(f'%Mem={self.qm["memory"]}GB\n%NProcShared={self.qm["threads"]}\n%Chk=lig\n')

            commands = f'# {self.qm["theory"]}/{self.qm["basis"]} SCF=XQC '

            # Adds the commands in groups. They MUST be in the right order because Gaussian.
            if optimize:
                commands += 'opt '

            if hessian:
                commands += 'freq '

            if self.qm['solvent']:
                commands += 'SCRF=(IPCM,Read) '

            if density:
                commands += 'density=current OUTPUT=WFX '

            commands += f'\n\n{self.molecule.name}\n\n{self.charge} {self.multiplicity}\n'

            input_file.write(commands)

            # Add the atomic coordinates
            for atom in molecule:
                input_file.write(f'{atom[0]} {float(atom[1]): .3f} {float(atom[2]): .3f} {float(atom[3]): .3f}\n')

            if solvent:
                # Adds the epsilon and cavity params
                input_file.write('\n2.0 0.0004')

            if density:
                # Specify the creation of the wavefunction file
                input_file.write(f'\n{self.molecule.name}.wfx')

            # Blank lines because Gaussian.
            input_file.write('\n\n')

        if run:
            sub_call(f'g09 < gj_{self.molecule.name} > gj_{self.molecule.name}.log', shell=True)

    def hessian(self):
        """Extract the Hessian matrix from the Gaussian fchk file."""

        with open('lig.fchk', 'r') as fchk:

            lines = fchk.readlines()
            hessian_list = []

            for count, line in enumerate(lines):
                if line.startswith('Cartesian Force Constants'):
                    start_pos = count + 1
                if line.startswith('Dipole Moment'):
                    end_pos = count

            if not start_pos and end_pos:
                raise EOFError('Cannot locate Hessian matrix in lig.fchk file.')

            for line in lines[start_pos: end_pos]:
                # Extend the list with the converted floats from the file, splitting on spaces and removing '\n' tags.
                hessian_list.extend([float(num) * 0.529 for num in line.strip('\n').split()])

        hess_size = 3 * len(self.molecule.molecule)

        hessian = zeros((hess_size, hess_size))

        # Rewrite Hessian to full, symmetric 3N * 3N matrix rather than list with just the non-repeated values.
        m = 0
        for i in range(hess_size):
            for j in range(i + 1):
                hessian[i, j] = hessian_list[m]
                hessian[j, i] = hessian_list[m]
                m += 1

        check_symmetry(hessian)

        return hessian

    def optimised_structure(self):
        """Extract the optimised structure from the Gaussian log file."""

        with open(f'gj_{self.molecule.name}.log', 'r') as log_file:

            lines = log_file.readlines()

            opt_coords_pos = []
            for pos, line in enumerate(lines):
                if 'Input orientation' in line:
                    opt_coords_pos.append(pos + 5)

            start_pos = opt_coords_pos[-1]

            num_atoms = len(self.molecule.molecule)

            opt_struct = []

            for pos, line in enumerate(lines[start_pos: start_pos + num_atoms]):

                vals = line.split()[-3:]
                vals = [self.molecule.molecule[pos][0]] + [float(i) for i in vals]
                opt_struct.append(vals)

        return opt_struct

    def all_modes(self):
        """Extract the frequencies from the Gaussian log file."""

        with open(f'gj_{self.molecule.name}.log', 'r') as log_file:

            lines = log_file.readlines()
            freqs = []

            # Stores indices of rows which will be used
            freq_positions = []
            for count, line in enumerate(lines):
                if line.startswith(' Frequencies'):
                    freq_positions.append(count)

            for pos in freq_positions:
                freqs.extend(float(num) for num in lines[pos].split()[2:])

        return array(freqs)


@for_all_methods(timer_logger)
class ONETEP(Engines):

    def __init__(self, molecule, config_dict):

        super().__init__(molecule, config_dict)

    def generate_input(self, input_type='input', density=False, solvent=False):
        """Onetep takes a xyz input file."""

        if density:
            self.molecule.write_xyz(input_type=input_type)

<<<<<<< HEAD
        # should we make a onetep run file? this is quite specific?
        print('Run this file in ONETEP.')
=======
        pass

    def calculate_hull(self):

        coords = array([atom[1:] for atom in self.molecule.molecule])

        hull = ConvexHull(coords)

        fig = plt.figure()
        ax = fig.add_subplot(111, projection='3d')

        ax.plot(coords.T[0], coords.T[1], coords.T[2], 'ko')

        for simplex in hull.simplices:
            simplex = np_append(simplex, simplex[0])
            ax.plot(coords[simplex, 0], coords[simplex, 1], coords[simplex, 2], color='lightseagreen')

        plt.show()
>>>>>>> 4d093759
<|MERGE_RESOLUTION|>--- conflicted
+++ resolved
@@ -5,6 +5,7 @@
 #       Maybe add path checking for Chargemol?
 # TODO Convert to subprocess.run()
 # TODO use QCEngine to run PSI4, geometric and torsion drive QM commands.
+
 
 from QUBEKit.helpers import get_overage, check_symmetry, append_to_log
 from QUBEKit.decorators import for_all_methods, timer_logger
@@ -509,11 +510,8 @@
         if density:
             self.molecule.write_xyz(input_type=input_type)
 
-<<<<<<< HEAD
         # should we make a onetep run file? this is quite specific?
         print('Run this file in ONETEP.')
-=======
-        pass
 
     def calculate_hull(self):
 
@@ -530,5 +528,4 @@
             simplex = np_append(simplex, simplex[0])
             ax.plot(coords[simplex, 0], coords[simplex, 1], coords[simplex, 2], color='lightseagreen')
 
-        plt.show()
->>>>>>> 4d093759
+        plt.show()