#!/usr/bin/env python

# TODO Add remaining xml methods for Protein class
# TODO allow reading of different input files on instancing (mol2, xyz, ....)
#   new method read_input this should decided what file reader should be used

from numpy import array, linalg, dot, degrees, cross, arctan2, arccos
from networkx import neighbors, Graph, has_path

from xml.etree.ElementTree import tostring, Element, SubElement, ElementTree
from xml.dom.minidom import parseString

from datetime import datetime
from pickle import dump, load
from re import sub
from collections import OrderedDict
from itertools import groupby


class Molecule:
    """Base class for ligands and proteins."""

    def __init__(self, filename, smiles_string=None):
        """
        # Namings
        filename                str; Full filename e.g. methane.pdb
        name                    str; Molecule name e.g. methane
        smiles                  str; equal to the smiles_string if one is provided

        # Structure
        molecule                Dict of lists where the keys are the input type (mm, qm, etc) and the vals are
                                lists of lists where the inner lists are the atom name, followed by the coords
                                e.g. {'mm': [['C', 1.045, 2.456, 1.564], ...], ...}
        topology                Graph class object. Contains connection information for molecule
        angles                  List of tuples; Shows angles based on atom indices (+1) e.g. (1, 2, 4), (1, 2, 5)
        dihedrals               Dictionary of dihedral tuples stored under their common core bond
                                e.g. {(1,2): [(3, 1, 2, 6), (3, 1, 2, 7)]}
        improper_torsions
        rotatable               List of dihedral core tuples [(1,2)]
        atom_names              List of the atom names taken from the pdb file
        bond_lengths            Dictionary of bond lengths stored under the bond tuple
                                e.g. {(1, 3): 1.115341203992107} (angstroms)
        dih_phis                Dictionary of the dihedral angles measured in the molecule object stored under the
                                dihedral tuple e.g. {(3, 1, 2, 6): -70.3506776877}  (degrees)
        angle_values            Dictionary of the angle values measured in the molecule object stored under the
                                angle tuple e.g. {(2, 1, 3): 107.2268} (degrees)
        symm_hs
        qm_energy

        # XML Info
        xml_tree                An XML class object containing the force field values
        AtomTypes               dict of lists; basic non-symmetrised atoms types for each atom in the molecule
                                e.g. {0, ['C1', 'opls_800', 'C800'], 1: ['H1', 'opls_801', 'H801'], ... }
        Residues                List of residue names in the sequence they are found in the protein
        extra_sites

        Parameters
        -------------------
        This section has different units due to it interacting with OpenMM

        HarmonicBondForce       Dictionary of equilibrium distances and force constants stored under the bond tuple.
                                {(1, 2): [0.108, 405.65]} (nano meters, kj/mol)
        HarmonicAngleForce      Dictionary of equilibrium angles and force constants stored under the angle tuple
                                e.g. {(2, 1, 3): [2.094395, 150.00]} (radians, kj/mol)
        PeriodicTorsionForce    Dictionary of lists of the torsions values [periodicity, k, phase] stored under the
                                dihedral tuple with an improper tag only for improper torsions
                                e.g. {(3, 1, 2, 6): [[1, 0.6, 0 ] [2, 0, 3.141592653589793] .... Improper]}
        NonbondedForce          OrderedDict; L-J params. Keys are atom index, vals are [charge, sigma, epsilon]

        combination
        sites                   OrderedDict of virtual site parameters {0: [(top nos parent, a .b), (p1, p2, p3), charge]}

        # QUBEKit Internals
        state                   str; Describes the stage the analysis is in for pickling and unpickling
        """

        # Namings
        self.filename = filename
        self.name = filename[:-4]
        self.smiles = smiles_string

        # Structure
        self.molecule = {'qm': [], 'mm': [], 'input': [], 'temp': [], 'traj': []}
        self.topology = None
        self.angles = None
        self.dihedrals = None
        self.improper_torsions = []
        self.rotatable = None
        self.atom_names = None
        self.bond_lengths = None
        self.dih_phis = None
        self.angle_values = None
        self.symm_hs = None
        self.qm_energy = None

        # XML Info
        self.xml_tree = None
        self.AtomTypes = {}
        self.Residues = None
        self.extra_sites = None
        self.HarmonicBondForce = {}
        self.HarmonicAngleForce = {}
        self.PeriodicTorsionForce = OrderedDict()
        self.NonbondedForce = OrderedDict()
        self.combination = None
        self.sites = None

        # QUBEKit internals
        self.state = None

        # Atomic weight dict
        self.element_dict = {'H': 1.008000,  # Group 1
                             'C': 12.011000,  # Group 4
                             'N': 14.007000, 'P': 30.973762,  # Group 5
                             'O': 15.999000, 'S': 32.060000,  # Group 6
                             'F': 18.998403, 'CL': 35.450000, 'BR': 79.904000, 'I': 126.904470  # Group 7
                             }

    def __repr__(self):
        return f'{self.__class__.__name__}({self.__dict__!r})'

    def __str__(self, trunc=False):
        """
        Prints the Molecule class objects' names and values one after another with new lines between each.
        Mostly just used for logging, debugging and displaying the results at the end of a run.
        If trunc is set to True:
            Check the items being printed:
                If they're short (<120 chars) -> print them as normal
                Otherwise -> print a truncated version of them.
        This is called with:   Ligand(filename='').__str__(trunc=True)
        Can be also be called for Protein class objects.
        """

        # This is the old __str__ definition which is basically a one-line alternative to the else case below.
        # return '\n'.join(('{} = {}'.format(key, val) for key, val in self.__dict__.items()))

        return_str = ''
        for key, val in self.__dict__.items():
            if trunc:
                # if it's smaller than 120 chars: print it as is. Otherwise print a truncated version.
                return_str += f'\n{key} = {val if (len(str(key) + str(val)) < 120) else str(val)[:121 - len(str(key))] + "..."}'
            else:
                # Return all objects as {ligand object name} = {ligand object value(s)} without any special formatting.
                return_str += f'\n{key} = {val}\n'

        return return_str

    def read_pdb(self, input_type='input'):
        """
        Reads the input PDB file to find the ATOM or HETATM tags, extracts the elements and xyz coordinates.
        Then reads through the connection tags and builds a connectivity network
        (only works if connections are present in PDB file).
        Bonds are easily found through the edges of the network.
        Can also generate a simple plot of the network.
        """

        with open(self.filename, 'r') as pdb:
            lines = pdb.readlines()

        molecule = []
        self.topology = Graph()
        self.atom_names = []

        # atom counter used for graph node generation
        atom_count = 1
        for line in lines:
            if 'ATOM' in line or 'HETATM' in line:
                element = str(line[76:78])
                element = sub('[0-9]+', '', element)
                element = element.strip()
                self.atom_names.append(str(line.split()[2]))

                # If the element column is missing from the pdb, extract the element from the name.
                if not element:
                    element = str(line.split()[2])[:-1]
                    element = sub('[0-9]+', '', element)

                # Also add the atom number as the node in the graph
                self.topology.add_node(atom_count)
                atom_count += 1
                molecule.append([element, float(line[30:38]), float(line[38:46]), float(line[46:54])])

            if 'CONECT' in line:
                # Now look through the connectivity section and add all edges to the graph corresponding to the bonds.
                for i in range(2, len(line.split())):
                    if int(line.split()[i]) != 0:
                        self.topology.add_edge(int(line.split()[1]), int(line.split()[i]))

        # put the object back into the correct place
        self.molecule[input_type] = molecule

    def find_impropers(self):
        """
        Take the topology graph and find all of the improper torsions in the molecule;
        these are atoms with 3 bonds.
        """

        self.improper_torsions = []
        for node in self.topology.nodes:
            near = sorted(list(neighbors(self.topology, node)))
            # if the atom has 3 bonds it could be an improper
            if len(near) == 3:
                self.improper_torsions.append((node, near[0], near[1], near[2]))

    def find_angles(self):
        """
        Take the topology graph network and return a list of all angle combinations.
        Checked against OPLS-AA on molecules containing 10-63 angles.
        """

        self.angles = []

        for node in self.topology.nodes:
            bonded = sorted(list(neighbors(self.topology, node)))

            # Check that the atom has more than one bond
            if len(bonded) < 2:
                continue

            # Find all possible angle combinations from the list
            for i in range(len(bonded)):
                for j in range(i + 1, len(bonded)):
                    atom1, atom3 = bonded[i], bonded[j]

                    self.angles.append((atom1, node, atom3))

    def get_bond_lengths(self, input_type='input'):
        """For the given molecule and topology find the length of all of the bonds."""

        self.bond_lengths = {}

        molecule = self.molecule[input_type]

        for edge in self.topology.edges:
            atom1 = array(molecule[int(edge[0]) - 1][1:])
            atom2 = array(molecule[int(edge[1]) - 1][1:])
            self.bond_lengths[edge] = linalg.norm(atom2 - atom1)

    def find_dihedrals(self):
        """
        Take the topology graph network and again return a dictionary of all possible dihedral combinations stored under
        the central bond keys which describe the angle.
        """

        self.dihedrals = {}

        # Work through the network using each edge as a central dihedral bond
        for edge in self.topology.edges:

            for start in list(neighbors(self.topology, edge[0])):

                # Check atom not in main bond
                if start != edge[0] and start != edge[1]:

                    for end in list(neighbors(self.topology, edge[1])):

                        # Check atom not in main bond
                        if end != edge[0] and end != edge[1]:

                            if edge not in self.dihedrals:
                                # Add the central edge as a key the first time it is used
                                self.dihedrals[edge] = [(start, edge[0], edge[1], end)]

                            else:
                                # Add the tuple to the correct key.
                                self.dihedrals[edge].append((start, edge[0], edge[1], end))

    def find_rotatable_dihedrals(self):
        """
        For each dihedral in the topology graph network and dihedrals dictionary, work out if the torsion is
        rotatable. Returns a list of dihedral dictionary keys representing the rotatable dihedrals.
        Also exclude standard rotations such as amides and methyl groups.
        """

        self.rotatable = []

        # For each dihedral key remove the edge from the network
        for key in self.dihedrals:
            self.topology.remove_edge(*key)

            # Check if there is still a path between the two atoms in the edges.
            if not has_path(self.topology, key[0], key[1]):
                self.rotatable.append(key)

            # Add edge back to the network and try next key
            self.topology.add_edge(*key)

    def get_dihedral_values(self, input_type='input'):
        """
        Taking the molecules' xyz coordinates and dihedrals dictionary, return a dictionary of dihedral
        angle keys and values. Also an option to only supply the keys of the dihedrals you want to calculate.
        """

        self.dih_phis = {}

        # Check if a rotatable tuple list is supplied, else calculate the angles for all dihedrals in the molecule.
        keys = self.rotatable if self.rotatable else list(self.dihedrals.keys())

        molecule = self.molecule[input_type]

        for key in keys:
            for torsion in self.dihedrals[key]:
                # Calculate the dihedral angle in the molecule using the molecule data array.
                x1, x2, x3, x4 = [array(molecule[int(torsion[i]) - 1][1:]) for i in range(4)]
                b1, b2, b3 = x2 - x1, x3 - x2, x4 - x3
                t1 = linalg.norm(b2) * dot(b1, cross(b2, b3))
                t2 = dot(cross(b1, b2), cross(b2, b3))
                self.dih_phis[torsion] = degrees(arctan2(t1, t2))

    def get_angle_values(self, input_type='input'):
        """
        For the given molecule and list of angle terms measure the angle values,
        then return a dictionary of angles and values.
        """

        self.angle_values = {}

        molecule = self.molecule[input_type]

        for angle in self.angles:
            x1 = array(molecule[int(angle[0]) - 1][1:])
            x2 = array(molecule[int(angle[1]) - 1][1:])
            x3 = array(molecule[int(angle[2]) - 1][1:])
            b1, b2 = x1 - x2, x3 - x2
            cosine_angle = dot(b1, b2) / (linalg.norm(b1) * linalg.norm(b2))
            self.angle_values[angle] = degrees(arccos(cosine_angle))

    def write_parameters(self, name=None, protein=False):
        """Take the molecule's parameter set and write an xml file for the molecule."""

        # First build the xml tree
        self.build_tree(protein=protein)

        tree = self.xml_tree.getroot()
        messy = tostring(tree, 'utf-8')

        pretty_xml_as_string = parseString(messy).toprettyxml(indent="")

        with open(f'{name if name is not None else self.name}.xml', 'w+') as xml_doc:
            xml_doc.write(pretty_xml_as_string)

    def build_tree(self, protein):
        """Separates the parameters and builds an xml tree ready to be used."""

        # Create XML layout
        root = Element('ForceField')
        AtomTypes = SubElement(root, "AtomTypes")
        Residues = SubElement(root, "Residues")

        if protein:
            Residue = SubElement(Residues, "Residue", name="QUP")
        else:
            Residue = SubElement(Residues, "Residue", name="UNK")

        HarmonicBondForce = SubElement(root, "HarmonicBondForce")
        HarmonicAngleForce = SubElement(root, "HarmonicAngleForce")
        PeriodicTorsionForce = SubElement(root, "PeriodicTorsionForce")

        # Assign the combination rule
        l14 = '0.5'
        c14 = '0.83333' if self.combination == 'amber' else '0.5'

        # add the combination rule to the xml for geometric.
        NonbondedForce = SubElement(root, "NonbondedForce", attrib={'coulomb14scale': c14, 'lj14scale': l14,
                                                                    'combination': self.combination})

        for key, val in self.AtomTypes.items():
            SubElement(AtomTypes, "Type", attrib={
                'name': val[1], 'class': val[2],
                'element': self.molecule['input'][key][0],
                'mass': str(self.element_dict[self.molecule['input'][key][0].upper()])})

            SubElement(Residue, "Atom", attrib={'name': val[0], 'type': val[1]})

        # Add the bonds / connections
        for key, val in self.HarmonicBondForce.items():
            SubElement(Residue, "Bond", attrib={'from': str(key[0]), 'to': str(key[1])})

            SubElement(HarmonicBondForce, "Bond", attrib={
                'class1': self.AtomTypes[key[0]][2],
                'class2': self.AtomTypes[key[1]][2],
                'length': val[0], 'k': val[1]})

        # Add the angles
        for key, val in self.HarmonicAngleForce.items():
            SubElement(HarmonicAngleForce, "Angle", attrib={
                'class1': self.AtomTypes[key[0]][2],
                'class2': self.AtomTypes[key[1]][2],
                'class3': self.AtomTypes[key[2]][2],
                'angle': val[0], 'k': val[1]})

        # add the proper and improper torsion terms
        for key in self.PeriodicTorsionForce:
            if self.PeriodicTorsionForce[key][-1] == 'Improper':
                tor_type = 'Improper'
            else:
                tor_type = 'Proper'
            SubElement(PeriodicTorsionForce, tor_type, attrib={
                'class1': self.AtomTypes[key[0]][2],
                'class2': self.AtomTypes[key[1]][2],
                'class3': self.AtomTypes[key[2]][2],
                'class4': self.AtomTypes[key[3]][2],
                'k1': self.PeriodicTorsionForce[key][0][1],
                'k2': self.PeriodicTorsionForce[key][1][1],
                'k3': self.PeriodicTorsionForce[key][2][1],
                'k4': self.PeriodicTorsionForce[key][3][1],
                'periodicity1': '1', 'periodicity2': '2',
                'periodicity3': '3', 'periodicity4': '4',
                'phase1': self.PeriodicTorsionForce[key][0][2],
                'phase2': self.PeriodicTorsionForce[key][1][2],
                'phase3': self.PeriodicTorsionForce[key][2][2],
                'phase4': self.PeriodicTorsionForce[key][3][2]})

        # add the non-bonded parameters
        for key in self.NonbondedForce:
            SubElement(NonbondedForce, "Atom", attrib={
                'type': self.AtomTypes[key][1],
                'charge': self.NonbondedForce[key][0],
                'sigma': self.NonbondedForce[key][1],
                'epsilon': self.NonbondedForce[key][2]})

        # Add all of the virtual site info if present
        if self.sites:
            # Add the atom type to the top
            for key, val in self.sites.items():
                SubElement(AtomTypes, "Type", attrib={'name': f'v-site{key + 1}', 'class': f'X{key + 1}', 'mass': '0'})

                # Add the atom info
                SubElement(Residue, "Atom", attrib={'name': f'X{key + 1}', 'type': f'v-site{key + 1}'})

                # Add the local coords site info
                SubElement(Residue, "VirtualSite", attrib={
                    'type': 'localCoords', 'index': str(key + len(self.atom_names)),
                    'atom1': str(val[0][0]), 'atom2': str(val[0][1]), 'atom3': str(val[0][2]),
                    'wo1': '1.0', 'wo2': '0.0', 'wo3': '0.0', 'wx1': '-1.0', 'wx2': '1.0', 'wx3': '0.0',
                    'wy1': '-1.0', 'wy2': '0.0', 'wy3': '1.0',
                    'p1': f'{float(val[1][0]):.4f}',
                    'p2': f'{float(val[1][1]):.4f}',
                    'p3': f'{float(val[1][2]):.4f}'})

                # Add the nonbonded info
                SubElement(NonbondedForce, "Atom", attrib={
                    'type': f'v-site{key + 1}',
                    'charge': f'{val[2]}',
                    'sigma': '1.000000',
                    'epsilon': '0.000000'})

        # Store the tree back into the molecule
        self.xml_tree = ElementTree(root)

    def write_xyz(self, input_type='input', name=None):
        """Write a general xyz file. QM and MM decide where it will be written from in the ligand class."""

        with open(f'{name if name is not None else self.name}.xyz', 'w+') as xyz_file:

            xyz_file.write(f'{len(self.molecule[input_type])}\n')
            xyz_file.write('xyz file generated with QUBEKit\n')

            for atom in self.molecule[input_type]:
                xyz_file.write(f'{atom[0]}       {atom[1]: .10f}   {atom[2]: .10f}   {atom[3]: .10f} \n')

    def write_gromacs_file(self, input_type='input'):
        """To a gromacs file, write and format the necessary variables."""

        with open(f'{self.name}.gro', 'w+') as gro_file:
            gro_file.write(f'NEW {self.name.upper()} GRO FILE\n')
            gro_file.write(f'{len(self.molecule[input_type]):>5}\n')
            for pos, atom in enumerate(self.molecule[input_type], 1):
                # 'mol number''mol name'  'atom name'   'atom count'   'x coord'   'y coord'   'z coord'
                # 1WATER  OW1    1   0.126   1.624   1.679
                gro_file.write(f'    1{self.name.upper()}  {atom[0]}{pos}   {pos}   {atom[1]: .3f}   {atom[2]: .3f}   {atom[3]: .3f}\n')

    def pickle(self, state=None):
        """
        Pickles the Molecule object in its current state to the (hidden) pickle file.
        If other pickle objects already exist for the particular object:
            the latest object is put to the top.
        """

        mols = OrderedDict()
        # First check if the pickle file exists
        try:
            # Try to load a hidden pickle file; make sure to get all objects
            with open(f'.QUBEKit_states', 'rb') as pickle_jar:
                while True:
                    try:
                        mol = load(pickle_jar)
                        mols[mol.state] = mol
                    except:
                        break
        except FileNotFoundError:
            # TODO Should this only pass if we're on the first stage? i.e. if the file hasn't been made yet
            pass

        # Now we can save the items; first assign the location
        self.state = state
        mols[self.state] = self

        # Open the pickle jar which will always be the ligand object's name
        with open(f'.QUBEKit_states', 'wb') as pickle_jar:
            # If there were other molecules of the same state in the jar: overwrite them

            for val in mols.values():
                dump(val, pickle_jar)

    def symmetrise_from_topo(self):
        """
        Based on the molecule topology, symmetrise the methyl / amine hydrogens.
        If there's a carbon, does it have 3 hydrogens? -> symmetrise
        If there's a nitrogen, does it have 2 hydrogens? -> symmetrise
        Also keep a list of the methyl carbons and amine / nitrile nitrogens
        then exclude these bonds from the rotatable torsions list.
        """

        methyl_hs = []
        amine_hs = []
        methyl_amine_nitride_cores = []
        for pos, atom_coords in enumerate(self.molecule['input']):
            if atom_coords[0] == 'C' or atom_coords[0] == 'N':

                hs = []
                for atom in self.topology.neighbors(pos + 1):
                    if len(list(self.topology.neighbors(atom))) == 1:
                        # now make sure it is a hydrogen (as halogens could be caught here)
                        if self.molecule['input'][atom - 1][0] == 'H':
                            hs.append(atom)
                if atom_coords[0] == 'C' and len(hs) == 3:
                    methyl_hs.append(hs)
                    methyl_amine_nitride_cores.append(pos + 1)
                if atom_coords[0] == 'N' and len(hs) == 2:
                    amine_hs.append(hs)
                    methyl_amine_nitride_cores.append(pos + 1)
                if atom_coords[0] == 'N' and len(hs) == 1:
                    methyl_amine_nitride_cores.append(pos + 1)

        self.symm_hs = {'methyl': methyl_hs, 'amine': amine_hs}

        # now modify the rotatable list to remove methyl and amine/ nitrile torsions
        # these are already well represented in most FF's
        remove_list = []
        if self.rotatable:
            rotatable = self.rotatable
            for key in rotatable:
                if key[0] in methyl_amine_nitride_cores or key[1] in methyl_amine_nitride_cores:
                    remove_list.append(key)

            # now remove the keys
            for torsion in remove_list:
                rotatable.remove(torsion)

            self.rotatable = rotatable

    def update(self, input_type='input'):
        """
        After the protein has been passed to the parametrisation class we get back the bond info
        use this to update all missing terms.
        """

        # using the new harmonic bond force dict we can add the bond edges to the topology graph
        for key in self.HarmonicBondForce:
            self.topology.add_edge(key[0] + 1, key[1] + 1)

        self.find_angles()
        self.find_dihedrals()
        self.find_rotatable_dihedrals()
        self.get_dihedral_values(input_type)
        self.get_bond_lengths(input_type)
        self.get_angle_values(input_type)
        self.find_impropers()
        # this creates the dictionary of terms that should be symmetrise
        self.symmetrise_from_topo()


class Ligand(Molecule):

    def __init__(self, filename, smiles_string=None):
        """
        scan_order              A list of the dihedral cores to be scanned in the scan order
        parameter_engine        A string keeping track of the parameter engine used to assign the initial parameters
        hessian                 2d numpy array; matrix of size 3N x 3N where N is number of atoms in the molecule
        modes                   A list of the qm predicted frequency modes
        qm_scan_energy
        descriptors
        constraints_file        Either an empty string (does nothing in geometric run command); or
                                the abspath of the constraint.txt file (constrains the execution of geometric)
        """

        super().__init__(filename, smiles_string)

        self.scan_order = None
        self.parameter_engine = None
        self.hessian = None
        self.modes = None

        self.qm_scan_energy = {}
        self.descriptors = {}

        self.constraints_file = ''

        self.read_pdb()
        self.find_angles()
        self.find_dihedrals()
        self.find_rotatable_dihedrals()
        self.find_impropers()
        self.get_dihedral_values()
        self.get_bond_lengths()
        self.get_angle_values()
        self.symmetrise_from_topo()

    def read_xyz(self, name, input_type='traj'):
        """
        Read an xyz file and get all frames from the file and put in the traj molecule holder by default
        or if there is only one frame change the input location.
        """

        traj_molecules = []
        molecule = []
        try:
            with open(name, 'r') as xyz_file:
<<<<<<< HEAD
                # get the amount of atoms
                natoms = len(self.molecule['input'])
=======
                # get the number of atoms
                n_atoms = len(self.molecule['input'])
>>>>>>> 6bf39047
                for line in xyz_file:
                    line = line.split()
                    # skip frame heading lines
                    if len(line) <= 1:
                        next(xyz_file)
                        continue
                    else:
                        molecule.append([line[0], float(line[1]), float(line[2]), float(line[3])])
                    if len(molecule) == n_atoms:
                        # we have collected the molecule now store the frame
                        traj_molecules.append(molecule)
                        molecule = []
            self.molecule[input_type] = traj_molecules

        except FileNotFoundError:
            raise FileNotFoundError(
                'Cannot find xyz file to read.\nThis is likely due to PSI4 not generating one.\n'
                'Please ensure PSI4 is installed properly and can be called with the command: psi4\n'
                'Alternatively, geometric may not be installed properly.\n'
                'Please ensure it is and can be called with the command: geometric-optimize\n'
                'Installation instructions can be found on the respective github pages and '
                'elsewhere online, see README for more details.\n')

    def write_pdb(self, input_type='input', name=None):
        """
        Take the current molecule and topology and write a pdb file for the molecule.
        Only for small molecules, not standard residues. No size limit.
        """

        molecule = self.molecule[input_type]

        with open(f'{name if name is not None else self.name}.pdb', 'w+') as pdb_file:

            # Write out the atomic xyz coordinates
            pdb_file.write(f'REMARK   1 CREATED WITH QUBEKit {datetime.now()}\n')
            pdb_file.write(f'COMPND    {self.name:<20}\n')
            for i, atom in enumerate(molecule):
                pdb_file.write(
                    f'HETATM{i+1:>5} {self.atom_names[i]:>4} UNL     1{atom[1]:12.3f}{atom[2]:8.3f}{atom[3]:8.3f}  1.00  0.00          {atom[0]:2}\n')

            # Now add the connection terms
            for node in self.topology.nodes:
                bonded = sorted(list(neighbors(self.topology, node)))
                if len(bonded) > 1:
                    pdb_file.write(f'CONECT{node:5}{"".join(f"{x:5}" for x in bonded)}\n')

            pdb_file.write('END\n')


class Protein(Molecule):
    """This class handles the protein input to make the qubekit xml files and rewrite the pdb so we can use it."""

    def __init__(self, filename):
        super().__init__(filename)

        self.pdb_names = None
        self.read_pdb()
        self.residues = None

    def read_pdb(self, input_type='input'):
        """
        Read the pdb file which probably does not have the right connections,
        so we need to find them using QUBE.xml
        """

        with open(self.filename, 'r') as pdb:
            lines = pdb.readlines()

        protein = []
        self.topology = Graph()
        self.atom_names = []
        self.residues = []
        self.Residues = []
        self.pdb_names = []

        # atom counter used for graph node generation
        atom_count = 1
        for line in lines:
            if 'ATOM' in line or 'HETATM' in line:
                element = str(line[76:78])
                element = sub('[0-9]+', '', element)
                element = element.strip()

                # If the element column is missing from the pdb, extract the element from the name.
                if not element:
                    element = str(line.split()[2])
                    element = sub('[0-9]+', '', element)

                # now make sure we have a valid element
                if element.lower() == 'cl' or element.lower() == 'br':
                    pass
                else:
                    element = element[0]

                self.atom_names.append(f'{element}{atom_count}')
                self.pdb_names.append(str(line.split()[2]))

                # also get the residue order from the pdb file so we can rewrite the file
                self.Residues.append(str(line.split()[3]))

                # Also add the atom number as the node in the graph
                self.topology.add_node(atom_count)
                atom_count += 1
                protein.append([element, float(line[30:38]), float(line[38:46]), float(line[46:54])])

            if 'CONECT' in line:
                # Now look through the connectivity section and add all edges to the graph corresponding to the bonds.
                for i in range(2, len(line.split())):
                    if int(line.split()[i]) != 0:
                        self.topology.add_edge(int(line.split()[1]), int(line.split()[i]))

        # check if there are any conect terms in the file first
        if len(self.topology.edges) == 0:
            print('No connections found!')

        # Remove duplicates
        self.residues = [res for res, group in groupby(self.Residues)]

        self.molecule[input_type] = protein

    def write_pdb(self, name=None):
        """This method replaces the ligand method as all of the atom names and residue names have to be replaced."""

        molecule = self.molecule['input']

        with open(f'{name if name else self.name}.pdb', 'w+') as pdb_file:

            # Write out the atomic xyz coordinates
            pdb_file.write(f'REMARK   1 CREATED WITH QUBEKit {datetime.now()}\n')
            # pdb_file.write(f'COMPND    {self.name:<20}\n')
            # we have to transform the atom name while writing out the pdb file
            for i, atom in enumerate(molecule):
                # TODO conditional printing
                pdb_file.write(
                    f'HETATM{i+1:>5}{atom[0] + str(i+1):>5} QUP     1{atom[1]:12.3f}{atom[2]:8.3f}{atom[3]:8.3f}  1.00  0.00          {atom[0]:2}\n')

            # Now add the connection terms
            for node in self.topology.nodes:
                bonded = sorted(list(neighbors(self.topology, node)))
                if len(bonded) > 1:
                    pdb_file.write(f'CONECT{node:5}{"".join(f"{x:5}" for x in bonded)}\n')

            pdb_file.write('END\n')<|MERGE_RESOLUTION|>--- conflicted
+++ resolved
@@ -617,13 +617,8 @@
         molecule = []
         try:
             with open(name, 'r') as xyz_file:
-<<<<<<< HEAD
-                # get the amount of atoms
-                natoms = len(self.molecule['input'])
-=======
                 # get the number of atoms
                 n_atoms = len(self.molecule['input'])
->>>>>>> 6bf39047
                 for line in xyz_file:
                     line = line.split()
                     # skip frame heading lines
