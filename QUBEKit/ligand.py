#!/usr/bin/env python


class Ligand:

    def __init__(self, filename, smilesstring=None):

        self.filename = filename
        self.name = filename[:-4]
        self.molecule = None
        self.topology = None
        self.smiles = smilesstring
        self.angles = None
        self.dihedrals = None
        self.rotatable = None
        self.scan_order = None
        self.dih_phis = None
        self.bond_lengths = None
        self.angle_values = None
        self.bonds = None
        self.MMoptimized = None
        self.QMoptimized = None
        self.parameter_engine = None
        self.hessian = None
        self.modes = None
        self.atom_names = None
        self.polar = None
        self.xml_tree = None
<<<<<<< HEAD
        self.state = None
        self.QM_scan_energy = {}
        self.MM_scan_energy = {}
=======
        self.descriptors = {}
        self.scan_energy = {}
>>>>>>> 607f53f2
        self.AtomTypes = {}
        self.Residues = {}
        self.HarmonicBondForce = {}
        self.HarmonicAngleForce = {}
        self.PeriodicTorsionForce = {}
        self.NonbondedForce = {}
        self.descriptors = {}
        self.read_pdb()
        self.find_angles()
        self.find_dihedrals()
        self.find_rotatable_dihedrals()
        self.get_dihedral_values()
        self.get_bond_lengths()
        self.get_angle_values()

    element_dict = {'H': 1.008000,  # Group 1
                    'C': 12.011000,  # Group 4
                    'N': 14.007000, 'P': 30.973762,  # Group 5
                    'O': 15.999000, 'S': 32.060000,  # Group 6
                    'F': 18.998403, 'Cl': 35.450000, 'Br': 79.904000, 'I': 126.904470  # Group 7
                    }

    def __repr__(self):
        return f'{self.__class__.__name__}({self.__dict__!r})'

    def read_pdb(self, QM=False, MM=False):
        """Reads the input PDB file to find the ATOM or HETATM tags, extracts the elements and xyz coordinates.
        Then reads through the connection tags and builds a connectivity network (only works if connections present in PDB file).
        Bonds are easily found through the edges of the network.
        Can also generate a simple plot of the network.
        """

        from re import sub
        from networkx import Graph, draw
        # import matplotlib.pyplot as plt

        with open(self.filename, 'r') as pdb:
            lines = pdb.readlines()

        molecule = []
        self.topology = Graph()
        self.atom_names = []

        # atom counter used for graph node generation
        atom_count = 1
        for line in lines:
            if 'ATOM' in line or 'HETATM' in line:
                element = str(line[76:78])
                element = sub('[0-9]+', '', element)
                element = element.replace(" ", "")
                self.atom_names.append(str(line.split()[2]))

                # If the element column is missing from the pdb, extract the element from the name.
                if not element:
                    element = str(line.split()[2])[:-1]
                    element = sub('[0-9]+', '', element)

                # Also add the atom number as the node in the graph
                self.topology.add_node(atom_count)
                atom_count += 1
                molecule.append([element, float(line[30:38]), float(line[38:46]), float(line[46:54])])

            if 'CONECT' in line:
                # Now look through the connectivity section and add all edges to the graph corresponding to the bonds.
                for i in range(2, len(line.split())):
                    if int(line.split()[i]) != 0:
                        self.topology.add_edge(int(line.split()[1]), int(line.split()[i]))

        # Uncomment the following lines to draw the graph network generated from the pdb.
        # draw(topology, with_labels=True, font_weight='bold')
        # plt.show()

        if QM:
            self.QMoptimized = molecule
        elif MM:
            self.MMoptimized = molecule
        else:
            self.molecule = molecule

        return self

    def find_angles(self):
        """Take the topology graph network and return a list of all angle combinations.
        Checked against OPLS-AA on molecules containing 10-63 angles.
        """

        from networkx import neighbors

        self.angles = []

        for node in self.topology.nodes:
            bonded = sorted(list(neighbors(self.topology, node)))
            # Check that the atom has more than one bond
            # TODO Reverse this? Currently I don't think it does anything.
            """
            if len(bonded) >= 2:
                raise Exception('')
            """
            if len(bonded) < 2:
                continue

            # Find all possible angle combinations from the list
            for i in range(len(bonded)):
                for j in range(i + 1, len(bonded)):
                    atom1, atom3 = bonded[i], bonded[j]

                    self.angles.append((atom1, node, atom3))

        return self.angles

    def find_dihedrals(self):
        """Take the topology graph network and again return a dictionary of all possible dihedral combinations stored under
        the central bond keys which describe the angle.
        """

        from networkx import neighbors

        self.dihedrals = {}

        # Work through the network using each edge as a central dihedral bond
        for edge in self.topology.edges:

            for start in list(neighbors(self.topology, edge[0])):

                # Check atom not in main bond
                if start != edge[0] and start != edge[1]:

                    for end in list(neighbors(self.topology, edge[1])):

                        # Check atom not in main bond
                        if end != edge[0] and end != edge[1]:

                            if edge not in self.dihedrals.keys():
                                # Add the central edge as a key the first time it is used
                                self.dihedrals[edge] = [(start, edge[0], edge[1], end)]

                            else:
                                # Add the tuple to the correct key.
                                self.dihedrals[edge].append((start, edge[0], edge[1], end))

        return self.dihedrals

    def find_rotatable_dihedrals(self):
        """Take the topology graph network and dihedrals dictionary and for each dihedral in there work out if the torsion is
        rotatable. Returns a list of dihedral dictionary keys representing the rotatable dihedrals.
        """

        from networkx import has_path

        self.rotatable = []

        # For each dihedral key remove the edge from the network
        for key in self.dihedrals.keys():
            self.topology.remove_edge(*key)

            # Check if there is still a path between the two atoms in the edges.
            if not has_path(self.topology, key[0], key[1]):
                self.rotatable.append(key)

            # Add edge back to the network and try next key
            self.topology.add_edge(*key)

        return self.rotatable

    def get_dihedral_values(self, QM=False, MM=False):
        """Taking the molecules xyz coordinates and dihedrals dictionary the function returns a dictionary of dihedral
        angle keys and values. There is also the option to supply just the keys of the dihedrals you want to calculate.
        """

        from numpy import array, linalg, dot, degrees, cross, arctan2

        self.dih_phis = {}
        # Check if a rotatable tuple list is supplied, else calculate the angles for all dihedrals in the molecule.
        if self.rotatable:
            keys = self.rotatable

        else:
            keys = list(self.dihedrals.keys())

        if QM:
            molecule = self.QMoptimized

        elif MM:
            molecule = self.MMoptimized

        else:
            molecule = self.molecule

        for key in keys:
            torsions = self.dihedrals[key]
            for torsion in torsions:
                # Calculate the dihedral angle in the molecule using the molecule data array.
                x1 = array(molecule[int(torsion[0])-1][1:])
                x2 = array(molecule[int(torsion[1])-1][1:])
                x3 = array(molecule[int(torsion[2])-1][1:])
                x4 = array(molecule[int(torsion[3])-1][1:])
                b1 = x2 - x1
                b2 = x3 - x2
                b3 = x4 - x3
                t1 = linalg.norm(b2) * dot(b1, cross(b2, b3))
                t2 = dot(cross(b1, b2), cross(b2, b3))
                dih = arctan2(t1, t2)
                dih = degrees(dih)
                self.dih_phis[torsion] = dih

        return self.dih_phis

    def get_bond_lengths(self, QM=False, MM=False):
        """For the given molecule and topology find the length of all of the bonds."""

        from numpy import array, linalg

        self.bond_lengths = {}

        if QM:
            molecule = self.QMoptimized

        elif MM:
            molecule = self.MMoptimized

        else:
            molecule = self.molecule

        for edge in self.topology.edges:
            atom1 = array(molecule[int(edge[0]) - 1][1:])
            atom2 = array(molecule[int(edge[1]) - 1][1:])
            bond_dist = linalg.norm(atom2 - atom1)
            self.bond_lengths[edge] = bond_dist

        return self.bond_lengths

    def get_angle_values(self, QM=False, MM=False):
        """For the given molecule and list of angle terms measure the angle values
        return a dictionary of angles and values.
        """

        from numpy import array, linalg, dot, arccos, degrees

        self.angle_values = {}

        if QM:
            molecule = self.QMoptimized

        elif MM:
            molecule = self.MMoptimized

        else:
            molecule = self.molecule

        for angle in self.angles:
            x1 = array(molecule[int(angle[0])-1][1:])
            x2 = array(molecule[int(angle[1])-1][1:])
            x3 = array(molecule[int(angle[2])-1][1:])
            b1 = x1 - x2
            b2 = x3 - x2
            cosine_angle = dot(b1, b2) / (linalg.norm(b1) * linalg.norm(b2))
            theta = degrees(arccos(cosine_angle))
            self.angle_values[angle] = theta

        return self.angle_values

    def write_pdb(self, QM=False, MM=False, name=None):
        """Take the current molecule and topology and write a pdb file for the molecule,
        only for small molecules not standard residues no size limit."""

        from datetime import datetime
        from networkx import neighbors

        if name:
            out = open(f'{name}.pdb', 'w+')
        else:
            out = open(f'{self.name}.pdb', 'w+')
        if MM:
            molecule = self.MMoptimized
        elif QM:
            molecule = self.QMoptimized
        else:
            molecule = self.molecule

        # Write out the atomic xyz coordinates
        out.write(f'REMARK   1 CREATED WITH QUBEKit {datetime.now()}\n')
        out.write(f'COMPND    {self.name:<20}\n')
        for i, atom in enumerate(molecule):
            out.write(f'HETATM{i+1:>5}{self.atom_names[i]:>4}  UNL     1{atom[1]:12.3f}{atom[2]:8.3f}{atom[3]:8.3f}  1.00  0.00          {atom[0]:2}\n')

        # Now add the connection terms
        for node in self.topology.nodes:
            bonded = sorted(list(neighbors(self.topology, node)))
            if len(bonded) > 2:
                out.write(f'CONECT{node:5}{"".join(f"{x:5}" for x in bonded)}\n')

        # now end the pdb file
        out.write('END\n')
        out.close()

    def write_parameters(self):
        """Take the molecules parameter set and write an xml file for the molecule."""

        # first build the xml tree
        self.build_tree()

        import xml.etree.ElementTree as ET
        import xml.dom.minidom

        tree = self.xml_tree.getroot()
        messy = ET.tostring(tree, 'utf-8')

        xml = xml.dom.minidom.parseString(messy)
        pretty_xml_as_string = xml.toprettyxml(indent="")

        with open(f'{self.name}.xml', 'w+') as xml_doc:
            xml_doc.write(pretty_xml_as_string)

        print('XML made!')

    def build_tree(self):
        """This method seperates the parameters and builds an xml tree ready for writing out."""

        import xml.etree.ElementTree as ET

        # create XML layout
        root = ET.Element('ForceField')
        AtomTypes = ET.SubElement(root, "AtomTypes")
        Residues = ET.SubElement(root, "Residues")
        Residue = ET.SubElement(Residues, "Residue", name="UNK")
        HarmonicBondForce = ET.SubElement(root, "HarmonicBondForce")
        HarmonicAngleForce = ET.SubElement(root, "HarmonicAngleForce")
        PeriodicTorsionForce = ET.SubElement(root, "PeriodicTorsionForce")
        NonbondedForce = ET.SubElement(root, "NonbondedForce", attrib={'coulomb14scale': "0.5", 'lj14scale': "0.5"})

        # Add the AtomTypes
        for i in range(len(self.AtomTypes)):
            ET.SubElement(AtomTypes, "Type", attrib={'name': self.AtomTypes[i][1], 'class': self.AtomTypes[i][2],
                                                     'element': self.molecule[i][0],
                                                     'mass': str(self.element_dict[self.molecule[i][0]])})
            ET.SubElement(Residue, "Atom", attrib={'name': self.AtomTypes[i][0], 'type': self.AtomTypes[i][1]})

        # add the bonds/connections
        for key in self.HarmonicBondForce.keys():
            ET.SubElement(Residue, "Bond", attrib={'from': str(key[0]), 'to': str(key[1])})
            ET.SubElement(HarmonicBondForce, "Bond",
                          attrib={'class1': self.AtomTypes[key[0]][2], 'class2': self.AtomTypes[key[1]][2],
                                  'length': self.HarmonicBondForce[key][0], 'k': self.HarmonicBondForce[key][1]})

        # add the angles
        for key in self.HarmonicAngleForce.keys():
            ET.SubElement(HarmonicAngleForce, "Angle",
                          attrib={'class1': self.AtomTypes[key[0]][2], 'class2': self.AtomTypes[key[1]][2],
                                  'class3': self.AtomTypes[key[2]][2], 'angle': self.HarmonicAngleForce[key][0],
                                  'k': self.HarmonicAngleForce[key][1]})

        # add the torsion terms
        for key in self.PeriodicTorsionForce.keys():
            ET.SubElement(PeriodicTorsionForce, "Proper",
                          attrib={'class1': self.AtomTypes[key[0]][2], 'class2': self.AtomTypes[key[1]][2],
                                  'class3': self.AtomTypes[key[2]][2], 'class4': self.AtomTypes[key[3]][2],
                                  'k1': self.PeriodicTorsionForce[key][0][1], 'k2': self.PeriodicTorsionForce[key][1][1],
                                  'k3': self.PeriodicTorsionForce[key][2][1], 'k4': self.PeriodicTorsionForce[key][3][1],
                                  'periodicity1': '1', 'periodicity2': '2', 'periodicity3': '3', 'periodicity4': '4',
                                  'phase1': self.PeriodicTorsionForce[key][0][2], 'phase2': self.PeriodicTorsionForce[key][1][2],
                                  'phase3': self.PeriodicTorsionForce[key][2][2], 'phase4': self.PeriodicTorsionForce[key][3][2]})

        # add the non-bonded parameters
        for key in self.NonbondedForce.keys():
            ET.SubElement(NonbondedForce, "Atom",
                          attrib={'type': self.AtomTypes[key][1], 'charge': self.NonbondedForce[key][0], 'sigma': self.NonbondedForce[key][1], 'epsilon': self.NonbondedForce[key][2]})

        # Store the tree back into the molecule
        tree = ET.ElementTree(root)
        self.xml_tree = tree

    def read_xyz_geo(self):
        """Read a geometric opt.xyz file to find the molecule array structure."""

        opt_molecule = []
        write = False

        # opt.xyz is the geometric optimised structure file.
        with open('opt.xyz', 'r') as opt:
            lines = opt.readlines()
            for line in lines:
                if 'Iteration' in line:
                    print(f'Optimisation converged at iteration {int(line.split()[1])} with final energy {float(line.split()[3])}')
                    write = True

                elif write:
                    opt_molecule.append([line.split()[0], float(line.split()[1]), float(line.split()[2]), float(line.split()[3])])
        self.QMoptimized = opt_molecule
        return self

    def read_xyz(self, QM=False, MM=True):
        """Read a general xyz file format and return the structure array.
        QM and MM decide where it will be stored in the molecule.
        """
        pass

    def pickle(self, state=None):
        """Function will pickle the ligand object in its current sate to the pickle file,
        if other objects are already exist then the latest object is put to the top."""

        from pickle import dump, load

        mols = []
        # First check if the pickle file exists
        try:
            # try to load a hidden pickle file make sure to get all objects
            with open(f'.{self.name}_states', 'rb') as pickle_jar:
                while True:
                    try:
                        mols.append(load(pickle_jar))
                    except:
                        break
        except:
            mols = None


        # now we can save the items first assign the location
        self.state = state
        # open the pickle jar which will always be the ligand objects name
        pickle_jar = open(f'.{self.name}_states', 'wb')
        # put the latest lignad object at the top of the jar
        dump(self, pickle_jar)
        # if there were other molecules in the jar push them to the bottom
        if mols:
            for mol in mols:
                dump(mol, pickle_jar)
        pickle_jar.close()





<|MERGE_RESOLUTION|>--- conflicted
+++ resolved
@@ -26,21 +26,16 @@
         self.atom_names = None
         self.polar = None
         self.xml_tree = None
-<<<<<<< HEAD
         self.state = None
         self.QM_scan_energy = {}
         self.MM_scan_energy = {}
-=======
         self.descriptors = {}
-        self.scan_energy = {}
->>>>>>> 607f53f2
         self.AtomTypes = {}
         self.Residues = {}
         self.HarmonicBondForce = {}
         self.HarmonicAngleForce = {}
         self.PeriodicTorsionForce = {}
         self.NonbondedForce = {}
-        self.descriptors = {}
         self.read_pdb()
         self.find_angles()
         self.find_dihedrals()
