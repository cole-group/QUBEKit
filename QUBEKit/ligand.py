#!/usr/bin/env python3

# TODO Add remaining xml methods for Protein class

from QUBEKit.engines import RDKit, Element
from QUBEKit.utils import constants
from QUBEKit.utils.exceptions import FileTypeError

from collections import OrderedDict
from datetime import datetime
from itertools import groupby
import os
from pathlib import Path
import pickle
import re

import networkx as nx
import numpy as np

import xml.etree.ElementTree as ET
from xml.dom.minidom import parseString


class Atom:
    """Class to hold all of the atomic information"""

    def __init__(self, atomic_number, atom_index, atom_name='', partial_charge=None, formal_charge=None):

        self.atomic_number = atomic_number
        # The actual atomic name as per periodic table e.g. C, F, Pb, etc
        self.atomic_mass = Element().mass(atomic_number)
        self.atomic_symbol = Element().name(atomic_number)
        # The QUBEKit assigned name derived from the atomic name and its index e.g. C1, F8, etc
        self.atom_name = atom_name
        self.atom_index = atom_index
        self.partial_charge = partial_charge
        self.formal_charge = formal_charge
        self.atom_type = None
        self.bonds = []

    def add_bond(self, bonded_index):
        """
        Add a bond to the atom, this will make sure the bond has not already been described
        :param bonded_index: The index of the atom bonded to self
        """

        if bonded_index not in self.bonds:
            self.bonds.append(bonded_index)

    def __repr__(self):
        return f'{self.__class__.__name__}({self.__dict__!r})'

    def __str__(self):
        """
        Prints the Atom class objects' names and values one after another with new lines between each.
        """

        return_str = ''
        for key, val in self.__dict__.items():
            # Return all objects as {atom object name} = {atom object value(s)}.
            return_str += f'\n{key} = {val}\n'

        return return_str


class Defaults:

    def __init__(self):

        super().__init__()

        self.theory = 'wB97XD'
        self.basis = '6-311++G(d,p)'
        self.vib_scaling = 0.957
        self.threads = 2
        self.memory = 2
        self.convergence = 'GAU_TIGHT'
        self.iterations = 350
        self.bonds_engine = 'psi4'
        self.density_engine = 'g09'
        self.charges_engine = 'chargemol'
        self.ddec_version = 6
        self.geometric = True
        self.solvent = True

        self.dih_start = -165
        self.increment = 15
        self.dih_end = 180
        self.t_weight = 'infinity'
        self.opt_method = 'BFGS'
        self.refinement_method = 'SP'
        self.tor_limit = 20
        self.div_index = 0
        self.parameter_engine = 'xml'
        self.l_pen = 0.0
        self.mm_opt_method = 'openmm'
        self.relative_to_global = False

        self.excited_state = False
        self.excited_theory = 'TDA'
        self.nstates = 3
        self.excited_root = 1
        self.use_pseudo = False
        self.pseudo_potential_block = ""

        self.chargemol = '/home/b8009890/Programs/chargemol_09_26_2017_unchanged'
        self.log = 'CHR'


class Molecule:
    """Base class for ligands and proteins."""

    def __init__(self, mol_input, name=None):
        """
        # Namings
        smiles                  str; SMILES string for the molecule e.g. 'c1cc[nH]c1'
        filename                str; Full filename e.g. methane.pdb
        qc_json                 json dict; QC json data. Only used if loading from qcarchive/portal
        name                    str; Molecule name e.g. 'methane'

        # Structure
        coords                  Dict of numpy arrays of the coords where the keys are the input type ('mm', 'qm', etc)
        topology                networkx Graph() object. Contains connection information for molecule
        angles                  List of tuples; Shows angles based on atom indices (from 0) e.g. (1, 2, 4), (1, 2, 5)
        dihedrals               Dictionary of dihedral tuples stored under their common core bond
                                e.g. {(1,2): [(3, 1, 2, 6), (3, 1, 2, 7)]}
        improper_torsions
        rotatable               List of dihedral core tuples [(1,2)]
        bond_lengths            Dictionary of bond lengths stored under the bond tuple
                                e.g. {(1, 3): 1.115341203992107} (angstroms)
        dih_phis                Dictionary of the dihedral angles measured in the molecule object stored under the
                                dihedral tuple e.g. {(3, 1, 2, 6): -70.3506776877}  (degrees)
        angle_values            Dictionary of the angle values measured in the molecule object stored under the
                                angle tuple e.g. {(2, 1, 3): 107.2268} (degrees)
        symm_hs
        qm_energy

        # XML Info
        xml_tree                An XML class object containing the force field values
        AtomTypes               dict of lists; basic non-symmetrised atoms types for each atom in the molecule
                                e.g. {0, ['C1', 'opls_800', 'C800'], 1: ['H1', 'opls_801', 'H801'], ... }
        Residues                List of residue names in the sequence they are found in the protein
        extra_sites
        qm_scans                Dictionary of central scanned bonds and there energies and structures

        Parameters
        -------------------
        This section has different units due to it interacting with OpenMM

        HarmonicBondForce       Dictionary of equilibrium distances and force constants stored under the bond tuple.
                                {(1, 2): [0.108, 405.65]} (nano meters, kJ/mol)
        HarmonicAngleForce      Dictionary of equilibrium angles and force constants stored under the angle tuple
                                e.g. {(2, 1, 3): [2.094395, 150.00]} (radians, kJ/mol)
        PeriodicTorsionForce    Dictionary of lists of the torsions values [periodicity, k, phase] stored under the
                                dihedral tuple with an improper tag only for improper torsions
                                e.g. {(3, 1, 2, 6): [[1, 0.6, 0], [2, 0, 3.141592653589793], ... Improper]}
        NonbondedForce          OrderedDict; L-J params. Keys are atom index, vals are [charge, sigma, epsilon]

        combination             str; Combination rules e.g. 'opls'
        sites                   OrderedDict of virtual site parameters
                                e.g.{0: [(top nos parent, a .b), (p1, p2, p3), charge]}

        # QUBEKit Internals
        state                   str; Describes the stage the analysis is in for pickling and unpickling
        config_file             str or path; the config file used for the execution
        restart                 bool; is the current execution starting from the beginning (False) or restarting (True)?
        """

        super().__init__()

        self.mol_input = mol_input
        self.name = name

        # The three possible input types; these are set in read_input()
        self.filename = None
        self.smiles = None
        self.qc_json = None

        self.rdkit_mol = None

        # Structure
        self.coords = {'qm': [], 'mm': [], 'input': [], 'temp': [], 'traj': []}
        self.topology = None
        self.angles = None
        self.dihedrals = None
        self.improper_torsions = None
        self.rotatable = None
        self.bond_lengths = None
        self.atoms = None
        self.dih_phis = None
        self.angle_values = None
        self.symm_hs = None
        self.qm_energy = None
        self.charge = 0
        self.multiplicity = 1
        self.qm_scans = None
        self.scan_order = None
        self.descriptors = None

        # XML Info
        self.xml_tree = None
        self.AtomTypes = None
        self.Residues = None
        self.extra_sites = None
        self.HarmonicBondForce = None
        self.HarmonicAngleForce = None
        self.PeriodicTorsionForce = None
        self.NonbondedForce = None
        self.bond_types = None
        self.angle_types = None

        self.combination = None
        self.sites = None

        # QUBEKit internals
        self.state = None
        self.config_file = 'master_config.ini'
        self.restart = False
        self.atom_symmetry_classes = None

        # Read mol_input and generate mol info from file, smiles string or qc_json.
        self.read_input()

    def __repr__(self):
        return f'{self.__class__.__name__}({self.__dict__!r})'

    def __str__(self, trunc=False):
        """
        Prints the Molecule class objects' names and values one after another with new lines between each.
        Mostly just used for logging, debugging and displaying the results at the end of a run.
        If trunc is set to True:
            Check the items being printed:
                If they are empty or None -> skip over them
                If they're short (<120 chars) -> print them as normal
                Otherwise -> print a truncated version of them.
        If trunc is set to False:
            Just print everything (all key: value pairs) as is with a little extra spacing.
        """

        return_str = ''

        if trunc:
            for key, val in self.__dict__.items():

                # Just checking (if val) won't work as truth table is ambiguous for length > 1 arrays
                # I know this is gross, but it's the best of a bad situation.
                try:
                    bool(val)
                # Catch numpy array truth table error
                except ValueError:
                    continue

                # Ignore NoneTypes and empty lists / dicts etc unless type is int (charge = 0 for example)
                if val is not None and (val or type(val) is int):
                    return_str += f'\n{key} = '

                    # if it's smaller than 120 chars: print it as is. Otherwise print a version cut off with "...".
                    if len(str(key) + str(val)) < 120:
                        # Print the repr() not the str(). This means generator expressions etc appear too.
                        return_str += repr(val)
                    else:
                        return_str += repr(val)[:121 - len(str(key))] + '...'

        else:
            for key, val in self.__dict__.items():
                # Return all objects as {ligand object name} = {ligand object value(s)} without any special formatting.
                return_str += f'\n{key} = {repr(val)}\n'

        return return_str

    def read_input(self):
        """
        The base input reader used upon instancing the class; it will decide which reader to use
        based on the file suffix, smiles string or qc_json.
        """

        if Path(self.mol_input).exists():
            self.filename = Path(self.mol_input)
            self.name = self.filename.stem
            try:
<<<<<<< HEAD
                self.rdkit_mol = RDKit().read_file(self.filename)
                self.mol_from_rdkit(self.rdkit_mol)
=======
                rdkit_mol = RDKit().read_file(self.filename)
                # Now extract the molecule from RDKit
                self.mol_from_rdkit(rdkit_mol)
>>>>>>> d9725727

            except AttributeError:
                if self.filename.suffix == '.pdb':
                    self.read_pdb()
                elif self.filename.suffix == '.mol2':
                    self.read_mol2()
                else:
                    raise FileTypeError('Unsupported file type.')

        # If it's a string, and doesn't contain '.' (not a file that doesn't exist)
        elif isinstance(self.mol_input, str) and '.' not in self.mol_input:
            self.smiles = self.mol_input
            self.rdkit_mol = RDKit().smiles_to_rdkit_mol(self.smiles, name=self.name)
            self.mol_from_rdkit(self.rdkit_mol)

        else:
            self.qc_json = self.mol_input
            self.read_qc_json()

        self.check_names_are_unique()

    def check_names_are_unique(self):
        """
        To prevent problems occurring with some atoms perceived to be the same,
        check the atom names to ensure they are all unique.
        If some are the same, reset all atom names to be: f'{element}{index}'.
        This ensure they are all unique.
        """

        atom_names = [atom.atom_name for atom in self.atoms]
        # If some atom names aren't unique
        if len(set(atom_names)) < len(atom_names):
            # Change the atom name only; everything else is the same as it was.
            self.atoms = [Atom(atomic_number=atom.atomic_number,
                               atom_index=atom.atom_index,
                               atom_name=f'{atom.atomic_symbol}{i}',
                               partial_charge=atom.partial_charge,
                               formal_charge=atom.formal_charge) for i, atom in enumerate(self.atoms)]

    # TODO add mol file reader
    def mol_from_rdkit(self, rdkit_molecule, input_type='input'):
        """
        Unpack a RDKit molecule into the QUBEKit ligand
        :param rdkit_molecule: The rdkit molecule instance
        :param input_type: Where the coordintes should be stored
        :return: The ligand object with the internal structures
        """

        self.topology = nx.Graph()
        self.atoms = []

        if self.name is None:
            self.name = rdkit_molecule.GetProp('_Name')
        # Collect the atom names and bonds
        for i, atom in enumerate(rdkit_molecule.GetAtoms()):
            # Collect info about each atom
            try:
                # PDB file extraction
                atom_name = atom.GetMonomerInfo().GetName().strip()
                partial_charge = atom.GetProp('_GasteigerCharge')
            except AttributeError:
                try:
                    # Mol2 file extraction
                    atom_name = atom.GetProp('_TriposAtomName')
                    partial_charge = atom.GetProp('_TriposPartialCharge')
                except KeyError:
                    # Mol from smiles extraction also chatch mol files here
                    partial_charge = atom.GetProp('_GasteigerCharge')
                    # smiles does not have atom names so generate them here
                    atom_name = f'{atom.GetSymbol()}{i}'
            atomic_number = atom.GetAtomicNum()
            index = atom.GetIdx()

            # Instance the basic qube_atom
            qube_atom = Atom(atomic_number, index, atom_name, partial_charge, atom.GetFormalCharge())
            qube_atom.atom_type = atom.GetSmarts()

            # Add the atoms as nodes
            self.topology.add_node(atom.GetIdx())

            # Add the bonds
            for bonded in atom.GetNeighbors():
                self.topology.add_edge(atom.GetIdx(), bonded.GetIdx())
                qube_atom.add_bond(bonded.GetIdx())

            # Now add the atom to the molecule
            self.atoms.append(qube_atom)

        # Now get the coordinates and store in the right location
        self.coords[input_type] = rdkit_molecule.GetConformer().GetPositions()

        # Now get any descriptors we can find
        self.descriptors = RDKit().rdkit_descriptors(rdkit_molecule)

    def read_pdb(self, input_type='input'):
        """
        Reads the input PDB file to find the ATOM or HETATM tags, extracts the elements and xyz coordinates.
        Then reads through the connection tags and builds a connectivity network
        (only works if connections are present in PDB file).
        Bonds are easily found through the edges of the network.
        Can also generate a simple plot of the network.
        """

        with open(self.filename, 'r') as pdb:
            lines = pdb.readlines()

        molecule = []
        self.topology = nx.Graph()
        self.atoms = []

        # atom counter used for graph node generation
        atom_count = 0
        for line in lines:
            if 'ATOM' in line or 'HETATM' in line:
                # start collecting the atom class info
                atomic_symbol = str(line[76:78])
                atomic_symbol = re.sub('[0-9]+', '', atomic_symbol)
                atomic_symbol = atomic_symbol.strip()
                atom_name = str(line.split()[2])

                # If the element column is missing from the pdb, extract the atomic_symbol from the atom name.
                if not atomic_symbol:
                    atomic_symbol = str(line.split()[2])[:-1]
                    atomic_symbol = re.sub('[0-9]+', '', atomic_symbol)

                atomic_number = Element().number(atomic_symbol)
                # Now instance the qube atom
                qube_atom = Atom(atomic_number, atom_count, atom_name)
                self.atoms.append(qube_atom)

                # Also add the atom number as the node in the graph
                self.topology.add_node(atom_count)
                atom_count += 1
                molecule.append([float(line[30:38]), float(line[38:46]), float(line[46:54])])

            if 'CONECT' in line:
                atom_index = int(line.split()[1]) - 1
                # Now look through the connectivity section and add all edges to the graph corresponding to the bonds.
                for i in range(2, len(line.split())):
                    if int(line.split()[i]) != 0:
                        bonded_index = int(line.split()[i]) - 1
                        self.topology.add_edge(atom_index, bonded_index)
                        self.atoms[atom_index].add_bond(bonded_index)
                        self.atoms[bonded_index].add_bond(atom_index)

        # put the object back into the correct place
        self.coords[input_type] = np.array(molecule)

    def read_mol2(self, input_type='input'):
        """
        Read an input mol2 file and extract the atom names, positions, atom types and bonds.
        :param input_type: Assign the structure to right holder, input, mm, qm, temp or traj.
        :return: The object back into the right place.
        """

        molecule = []
        self.topology = nx.Graph()
        self.atoms = []

        # atom counter used for graph node generation
        atom_count = 0

        with open(self.filename, 'r') as mol2:
            lines = mol2.readlines()

        atoms = False
        bonds = False

        for line in lines:
            if '@<TRIPOS>ATOM' in line:
                atoms = True
                continue
            elif '@<TRIPOS>BOND' in line:
                atoms = False
                bonds = True
                continue
            elif '@<TRIPOS>SUBSTRUCTURE' in line:
                bonds = False
                continue

            if atoms:
                # Add the molecule information
                atomic_symbol = line.split()[1][:2]
                atomic_symbol = re.sub('[0-9]+', '', atomic_symbol)
                atomic_symbol = atomic_symbol.strip()

                # TODO May need to use str.title() to make sure elements aren't capitalised.
                atomic_number = Element().number(atomic_symbol)

                molecule.append([float(line.split()[2]), float(line.split()[3]), float(line.split()[4])])

                # Collect the atom names
                atom_name = str(line.split()[1])

                # Add the nodes to the topology object
                self.topology.add_node(atom_count)
                atom_count += 1

                # Get the atom types
                atom_type = line.split()[5]
                atom_type = atom_type.replace(".", "")

                # Make the qube_atom
                qube_atom = Atom(atomic_number, atom_count, atom_name)
                qube_atom.atom_type = atom_type

                self.atoms.append(qube_atom)

            if bonds:
                # Add edges to the topology network
                atom_index, bonded_index = int(line.split()[1]) - 1, int(line.split()[2]) - 1
                self.topology.add_edge(atom_index, bonded_index)
                self.atoms[atom_index].add_bond(bonded_index)
                self.atoms[bonded_index].add_bond(atom_index)

        # put the object back into the correct place
        self.coords[input_type] = np.array(molecule)

    def read_qc_json(self):
        """
        Using the QC json, extract the atoms and bonds (connectivity) to build a full topology.
        Insert the coords into the molecule too.
        """
        self.topology = nx.Graph()
        self.atoms = []

        for i, atom in enumerate(self.qc_json['symbols']):
            self.atoms.append(Atom(atomic_number=Element().number(atom), atom_index=i, atom_name=f'{atom}{i}'))
            self.topology.add_node(i)

        for bond in self.qc_json['connectivity']:
            self.topology.add_edge(*bond[:2])

        self.coords['input'] = np.array(self.qc_json['geometry']).reshape((len(self.atoms), 3)) * constants.BOHR_TO_ANGS

    def get_atom_with_name(self, name):
        """
        Search through the molecule for an atom with that name and return it when found
        :param name: The name of the atom we are looking for
        :return: The QUBE Atom object with the name
        """

        for atom in self.atoms:
            if atom.atom_name == name:
                return atom
        raise AttributeError('No atom found with that name.')

    def read_geometric_traj(self, trajectory):
        """
        Read in the molecule coordinates to the traj holder from a geometric optimisation using qcengine.
        :param trajectory: The qcengine trajectory
        :return: None
        """

        for frame in trajectory:
            opt_traj = []
            # Convert coordinates from bohr to angstroms
            geometry = np.array(frame['molecule']['geometry']) * constants.BOHR_TO_ANGS
            for i, atom in enumerate(frame['molecule']['symbols']):
                opt_traj.append([geometry[0 + i * 3], geometry[1 + i * 3], geometry[2 + i * 3]])
            self.coords['traj'].append(np.array(opt_traj))

    def find_impropers(self):
        """
        Take the topology graph and find all of the improper torsions in the molecule;
        these are atoms with 3 bonds.
        """

        improper_torsions = []

        for node in self.topology.nodes:
            near = sorted(list(nx.neighbors(self.topology, node)))
            # if the atom has 3 bonds it could be an improper
            # Check if an sp2 carbon
            if len(near) == 3 and self.atoms[node].atomic_name == 'C':
                improper_torsions.append((node, near[0], near[1], near[2]))

        if improper_torsions:
            self.improper_torsions = improper_torsions

    def find_angles(self):
        """
        Take the topology graph network and return a list of all angle combinations.
        Checked against OPLS-AA on molecules containing 10-63 angles.
        """

        angles = []

        for node in self.topology.nodes:
            bonded = sorted(list(nx.neighbors(self.topology, node)))

            # Check that the atom has more than one bond
            if len(bonded) < 2:
                continue

            # Find all possible angle combinations from the list
            for i in range(len(bonded)):
                for j in range(i + 1, len(bonded)):
                    atom1, atom3 = bonded[i], bonded[j]

                    angles.append((atom1, node, atom3))

        if angles:
            self.angles = angles

    def find_bond_lengths(self, input_type='input'):
        """For the given molecule and topology find the length of all of the bonds."""

        bond_lengths = {}

        molecule = self.coords[input_type]

        for edge in self.topology.edges:
            atom1 = molecule[edge[0]]
            atom2 = molecule[edge[1]]
            bond_lengths[edge] = np.linalg.norm(atom2 - atom1)

        # Check if the dictionary is full then store else leave as None
        if bond_lengths:
            self.bond_lengths = bond_lengths

    def find_dihedrals(self):
        """
        Take the topology graph network and again return a dictionary of all possible dihedral combinations stored under
        the central bond keys which describe the angle.
        """

        dihedrals = {}

        # Work through the network using each edge as a central dihedral bond
        for edge in self.topology.edges:

            for start in list(nx.neighbors(self.topology, edge[0])):

                # Check atom not in main bond
                if start != edge[0] and start != edge[1]:

                    for end in list(nx.neighbors(self.topology, edge[1])):

                        # Check atom not in main bond
                        if end != edge[0] and end != edge[1]:

                            if edge not in dihedrals:
                                # Add the central edge as a key the first time it is used
                                dihedrals[edge] = [(start, edge[0], edge[1], end)]

                            else:
                                # Add the tuple to the correct key.
                                dihedrals[edge].append((start, edge[0], edge[1], end))

        if dihedrals:
            self.dihedrals = dihedrals

    def find_rotatable_dihedrals(self):
        """
        For each dihedral in the topology graph network and dihedrals dictionary, work out if the torsion is
        rotatable. Returns a list of dihedral dictionary keys representing the rotatable dihedrals.
        Also exclude standard rotations such as amides and methyl groups.
        """

        if self.dihedrals:
            rotatable = []

            # For each dihedral key remove the edge from the network
            for key in self.dihedrals:
                self.topology.remove_edge(*key)

                # Check if there is still a path between the two atoms in the edges.
                if not nx.has_path(self.topology, *key):
                    rotatable.append(key)

                # Add edge back to the network and try next key
                self.topology.add_edge(*key)

            if rotatable:
                self.rotatable = rotatable

    def get_dihedral_values(self, input_type='input'):
        """
        Taking the molecules' xyz coordinates and dihedrals dictionary, return a dictionary of dihedral
        angle keys and values. Also an option to only supply the keys of the dihedrals you want to calculate.
        """
        if self.dihedrals:

            dih_phis = {}

            molecule = self.coords[input_type]

            for val in self.dihedrals.values():
                for torsion in val:
                    # Calculate the dihedral angle in the molecule using the molecule data array.
                    x1, x2, x3, x4 = [molecule[torsion[i]] for i in range(4)]
                    b1, b2, b3 = x2 - x1, x3 - x2, x4 - x3
                    t1 = np.linalg.norm(b2) * np.dot(b1, np.cross(b2, b3))
                    t2 = np.dot(np.cross(b1, b2), np.cross(b2, b3))
                    dih_phis[torsion] = np.degrees(np.arctan2(t1, t2))

            if dih_phis:
                self.dih_phis = dih_phis

    def get_angle_values(self, input_type='input'):
        """
        For the given molecule and list of angle terms measure the angle values,
        then return a dictionary of angles and values.
        """

        angle_values = {}

        molecule = self.coords[input_type]

        for angle in self.angles:
            x1 = molecule[angle[0]]
            x2 = molecule[angle[1]]
            x3 = molecule[angle[2]]
            b1, b2 = x1 - x2, x3 - x2
            cosine_angle = np.dot(b1, b2) / (np.linalg.norm(b1) * np.linalg.norm(b2))
            angle_values[angle] = np.degrees(np.arccos(cosine_angle))

        if angle_values:
            self.angle_values = angle_values

    def symmetrise_bonded_parameters(self):
        """
        Try to apply some symmetry to the parameters stored in the molecule based on type from initial FF.
        :return: The molecule with the symmetry applied.
        """

        if self.bond_types is not None:

            # Collect all of the bond values from the HarmonicBondForce dict
            for bonds in self.bond_types.values():
                bond_lens, bond_forces = zip(*[self.HarmonicBondForce[bond] for bond in bonds])

                # Average
                bond_lens, bond_forces = sum(bond_lens) / len(bond_lens), sum(bond_forces) / len(bond_forces)

                # Replace with averaged values
                for bond in bonds:
                    self.HarmonicBondForce[bond] = [bond_lens, bond_forces]

            # Collect all of the angle values from the HarmonicAngleForce dict
            for angles in self.angle_types.values():
                angle_vals, angle_forces = zip(*[self.HarmonicAngleForce[angle] for angle in angles])

                # Average
                angle_vals, angle_forces = sum(angle_vals) / len(angle_vals), sum(angle_forces) / len(angle_forces)

                # Replace with averaged values
                for angle in angles:
                    self.HarmonicAngleForce[angle] = [angle_vals, angle_forces]

    def write_parameters(self, name=None, is_protein=False):
        """Take the molecule's parameter set and write an xml file for the molecule."""

        # First build the xml tree
        self.build_tree(protein=is_protein)

        tree = self.xml_tree.getroot()
        messy = ET.tostring(tree, 'utf-8')

        pretty_xml_as_string = parseString(messy).toprettyxml(indent="")

        with open(f'{name if name is not None else self.name}.xml', 'w+') as xml_doc:
            xml_doc.write(pretty_xml_as_string)

    def build_tree(self, protein):
        """Separates the parameters and builds an xml tree ready to be used."""

        # Create XML layout
        root = ET.Element('ForceField')
        AtomTypes = ET.SubElement(root, "AtomTypes")
        Residues = ET.SubElement(root, "Residues")

        Residue = ET.SubElement(Residues, "Residue", name=f'{"QUP" if protein else "UNK"}')

        HarmonicBondForce = ET.SubElement(root, "HarmonicBondForce")
        HarmonicAngleForce = ET.SubElement(root, "HarmonicAngleForce")
        PeriodicTorsionForce = ET.SubElement(root, "PeriodicTorsionForce")

        # Assign the combination rule
        c14 = '0.83333' if self.combination == 'amber' else '0.5'
        l14 = '0.5'

        # add the combination rule to the xml for geometric.
        NonbondedForce = ET.SubElement(root, "NonbondedForce", attrib={
            'coulomb14scale': c14, 'lj14scale': l14,
            'combination': self.combination})

        for key, val in self.AtomTypes.items():
            ET.SubElement(AtomTypes, "Type", attrib={
                'name': val[1], 'class': val[2],
                'element': self.atoms[key].atomic_symbol,
                'mass': str(self.atoms[key].atomic_mass)})

            ET.SubElement(Residue, "Atom", attrib={'name': val[0], 'type': val[1]})

        # Add the bonds / connections
        for key, val in self.HarmonicBondForce.items():
            ET.SubElement(Residue, "Bond", attrib={'from': str(key[0]), 'to': str(key[1])})

            ET.SubElement(HarmonicBondForce, "Bond", attrib={
                'class1': self.AtomTypes[key[0]][2],
                'class2': self.AtomTypes[key[1]][2],
                'length': f'{val[0]:.6f}', 'k': f'{val[1]:.6f}'})

        # Add the angles
        for key, val in self.HarmonicAngleForce.items():
            ET.SubElement(HarmonicAngleForce, "Angle", attrib={
                'class1': self.AtomTypes[key[0]][2],
                'class2': self.AtomTypes[key[1]][2],
                'class3': self.AtomTypes[key[2]][2],
                'angle': f'{val[0]:.6f}', 'k': f'{val[1]:.6f}'})

        # add the proper and improper torsion terms
        for key in self.PeriodicTorsionForce:
            if self.PeriodicTorsionForce[key][-1] == 'Improper':
                tor_type = 'Improper'
            else:
                tor_type = 'Proper'
            ET.SubElement(PeriodicTorsionForce, tor_type, attrib={
                'class1': self.AtomTypes[key[0]][2],
                'class2': self.AtomTypes[key[1]][2],
                'class3': self.AtomTypes[key[2]][2],
                'class4': self.AtomTypes[key[3]][2],
                'k1': str(self.PeriodicTorsionForce[key][0][1]),
                'k2': str(self.PeriodicTorsionForce[key][1][1]),
                'k3': str(self.PeriodicTorsionForce[key][2][1]),
                'k4': str(self.PeriodicTorsionForce[key][3][1]),
                'periodicity1': '1', 'periodicity2': '2',
                'periodicity3': '3', 'periodicity4': '4',
                'phase1': str(self.PeriodicTorsionForce[key][0][2]),
                'phase2': str(self.PeriodicTorsionForce[key][1][2]),
                'phase3': str(self.PeriodicTorsionForce[key][2][2]),
                'phase4': str(self.PeriodicTorsionForce[key][3][2])})

        # add the non-bonded parameters
        for key in self.NonbondedForce:
            ET.SubElement(NonbondedForce, "Atom", attrib={
                'type': self.AtomTypes[key][1],
                'charge': f'{self.NonbondedForce[key][0]:.6f}',
                'sigma': f'{self.NonbondedForce[key][1]:.6f}',
                'epsilon': f'{self.NonbondedForce[key][2]:.6f}'})

        # Add all of the virtual site info if present
        if self.sites:
            # Add the atom type to the top
            for key, val in self.sites.items():
                ET.SubElement(AtomTypes, "Type", attrib={
                    'name': f'v-site{key + 1}', 'class': f'X{key + 1}', 'mass': '0'})

                # Add the atom info
                ET.SubElement(Residue, "Atom", attrib={
                    'name': f'X{key + 1}', 'type': f'v-site{key + 1}'})

                # Add the local coords site info
                ET.SubElement(Residue, "VirtualSite", attrib={
                    'type': 'localCoords',
                    'index': str(key + len(self.atoms)),
                    'atom1': str(val[0][0]), 'atom2': str(val[0][1]), 'atom3': str(val[0][2]),
                    'wo1': '1.0', 'wo2': '0.0', 'wo3': '0.0',
                    'wx1': '-1.0', 'wx2': '1.0', 'wx3': '0.0',
                    'wy1': '-1.0', 'wy2': '0.0', 'wy3': '1.0',
                    'p1': f'{float(val[1][0]):.4f}',
                    'p2': f'{float(val[1][1]):.4f}',
                    'p3': f'{float(val[1][2]):.4f}'})

                # Add the nonbonded info
                ET.SubElement(NonbondedForce, "Atom", attrib={
                    'type': f'v-site{key + 1}',
                    'charge': f'{val[2]}',
                    'sigma': '1.000000',
                    'epsilon': '0.000000'})

        # Store the tree back into the molecule
        self.xml_tree = ET.ElementTree(root)

    def write_xyz(self, input_type='input', name=None):
        """
        Write a general xyz file of the molecule if there are multiple geometries in the molecule write a traj
        :param input_type: Where the molecule coordinates are taken from
        :param name: The name of the xyz file to be produced; otherwise self.name is used.
        """

        with open(f'{name if name is not None else self.name}.xyz', 'w+') as xyz_file:

            if len(self.coords[input_type]) / len(self.atoms) == 1:
                message = 'xyz file generated with QUBEKit'
                end = ''
                trajectory = [self.coords[input_type]]

            else:
                message = f'QUBEKit xyz trajectory FRAME '
                end = 1
                trajectory = self.coords[input_type]

            # Write out each frame
            for frame in trajectory:

                xyz_file.write(f'{len(self.atoms)}\n')
                xyz_file.write(f'{message}{end}\n')

                for i, atom in enumerate(frame):
                    xyz_file.write(
                        f'{self.atoms[i].atomic_symbol}       {atom[0]: .10f}   {atom[1]: .10f}   {atom[2]: .10f}\n')

                try:
                    end += 1
                except TypeError:
                    # This is the result of only printing one frame so catch the error and ignore
                    pass

    def write_gromacs_file(self, input_type='input'):
        """To a gromacs file, write and format the necessary variables gro."""

        with open(f'{self.name}.gro', 'w+') as gro_file:
            gro_file.write(f'NEW {self.name.upper()} GRO FILE\n')
            gro_file.write(f'{len(self.coords[input_type]):>5}\n')
            for pos, atom in enumerate(self.coords[input_type], 1):
                # 'mol number''mol name'  'atom name'   'atom count'   'x coord'   'y coord'   'z coord'
                # 1WATER  OW1    1   0.126   1.624   1.679
                gro_file.write(
                    f'    1{self.name.upper()}  {atom[0]}{pos}   {pos}   '
                    f'{atom[1]: .3f}   {atom[2]: .3f}   {atom[3]: .3f}\n')

    def pickle(self, state=None):
        """
        Pickles the Molecule object in its current state to the (hidden) pickle file.
        If other pickle objects already exist for the particular object:
            the latest object is put to the top.
        """

        mols = OrderedDict()
        # First check if the pickle file exists
        try:
            # Try to load a hidden pickle file; make sure to get all objects
            with open('.QUBEKit_states', 'rb') as pickle_jar:
                while True:
                    try:
                        mol = pickle.load(pickle_jar)
                        mols[mol.state] = mol
                    except EOFError:
                        break
        except FileNotFoundError:
            pass

        # Now we can save the items; first assign the location
        self.state = state
        mols[self.state] = self

        # Open the pickle jar which will always be the ligand object's name
        with open(f'.QUBEKit_states', 'wb') as pickle_jar:

            # If there were other molecules of the same state in the jar: overwrite them
            for val in mols.values():
                pickle.dump(val, pickle_jar)

    def get_bond_equiv_classes(self):
        """
        Using the symmetry dict, give each bond a code. If any codes match, the bonds can be symmetrised.
        e.g. bond_symmetry_classes = {(0, 3): '2-0', (0, 4): '2-0', (0, 5): '2-0' ...}
        all of the above bonds (tuples) are of the same type (methyl H-C bonds in same region)
        This dict is then used to produce bond_types.
        bond_types is just a dict where the keys are the string code from above and the values are all
        of the bonds with that particular type.
        """

        bond_symmetry_classes = {}
        for bond in self.topology.edges:
            bond_symmetry_classes[bond] = f'{self.atom_symmetry_classes[bond[0]]}-{self.atom_symmetry_classes[bond[1]]}'

        self.bond_types = {}
        for key, val in bond_symmetry_classes.items():
            self.bond_types.setdefault(val, []).append(key)

    def get_angle_equiv_classes(self):
        """
        Using the symmetry dict, give each angle a code. If any codes match, the angles can be symmetrised.
        e.g. angle_symmetry_classes = {(1, 0, 3): '3-2-0', (1, 0, 4): '3-2-0', (1, 0, 5): '3-2-0' ...}
        all of the above angles (tuples) are of the same type (methyl H-C-H angles in same region)
        angle_types is just a dict where the keys are the string code from the above and the values are all
        of the angles with that particular type.
        """

        angle_symmetry_classes = {}
        for angle in self.angles:
            angle_symmetry_classes[angle] = (f'{self.atom_symmetry_classes[angle[0]]}-'
                                             f'{self.atom_symmetry_classes[angle[1]]}-'
                                             f'{self.atom_symmetry_classes[angle[2]]}')

        self.angle_types = {}
        for key, val in angle_symmetry_classes.items():
            self.angle_types.setdefault(val, []).append(key)

    def symmetrise_from_topo(self):
        """
        First, if rdkit_mol has been generated, get the bond and angle symmetry dicts.
        These will be used by L-J and the Harmonic Bond/Angle params

        Then, based on the molecule topology, symmetrise the methyl / amine hydrogens.
        If there's a carbon, does it have 3/2 hydrogens? -> symmetrise
        If there's a nitrogen, does it have 2 hydrogens? -> symmetrise
        Also keep a list of the methyl carbons and amine / nitrile nitrogens
        then exclude these bonds from the rotatable torsions list.
        """
        if self.rdkit_mol is not None:

            self.atom_symmetry_classes = RDKit().find_symmetry_classes(self.rdkit_mol)

            self.get_bond_equiv_classes()
            self.get_angle_equiv_classes()

        methyl_hs, amine_hs, other_hs = [], [], []
        methyl_amine_nitride_cores = []

        for atom in self.atoms:
            if atom.atomic_symbol == 'C' or atom.atomic_symbol == 'N':

                hs = []
                for bonded in self.topology.neighbors(atom.atom_index):
                    if len(list(self.topology.neighbors(bonded))) == 1:
                        # now make sure it is a hydrogen (as halogens could be caught here)
                        if self.atoms[bonded].atomic_symbol == 'H':
                            hs.append(bonded)

                if atom.atomic_symbol == 'C' and len(hs) == 2:    # This is part of a carbon hydrogen chain
                    other_hs.append(hs)
                elif atom.atomic_symbol == 'C' and len(hs) == 3:
                    methyl_hs.append(hs)
                    methyl_amine_nitride_cores.append(atom.atom_index)
                elif atom.atomic_symbol == 'N' and len(hs) == 2:
                    amine_hs.append(hs)
                    methyl_amine_nitride_cores.append(atom.atom_index)
                elif atom.atomic_symbol == 'N' and len(hs) == 1:
                    methyl_amine_nitride_cores.append(atom.atom_index)

        self.symm_hs = {'methyl': methyl_hs, 'amine': amine_hs, 'other': other_hs}

        # now modify the rotatable list to remove methyl and amine / nitrile torsions
        # these are already well represented in most FF's
        remove_list = []
        if self.rotatable is not None:
            rotatable = self.rotatable
            for key in rotatable:
                if key[0] in methyl_amine_nitride_cores or key[1] in methyl_amine_nitride_cores:
                    remove_list.append(key)

            # now remove the keys
            for torsion in remove_list:
                rotatable.remove(torsion)

            self.rotatable = rotatable if rotatable else None

    def openmm_coordinates(self, input_type='input'):
        """
        Take a set of coordinates from the molecule and convert them to openMM format
        :param input_type: The set of coordinates that should be used
        :return: A list of tuples of the coords
        """

        coordinates = self.coords[input_type]

        if input_type == 'traj' and len(coordinates) != len(self.coords['input']):
            # Multiple frames in this case
            return [[tuple(atom / 10) for atom in frame] for frame in coordinates]
        else:
            return [tuple(atom / 10) for atom in coordinates]

    def read_tdrive(self, bond_scan):
        """
        Read a tdrive qdata file and get the coordinates and scan energies and store in the molecule.
        :type bond_scan: the tuple of the scanned central bond
        :return: None, store the coords in the traj holder and the energies in the qm scan holder
        """

        scan_coords = []
        energy = []
        qm_scans = {}
        with open('qdata.txt', 'r') as data:
            for line in data.readlines():
                if 'COORDS' in line:
                    coords = [float(x) for x in line.split()[1:]]
                    coords = np.array(coords).reshape((len(self.atoms), 3))
                    scan_coords.append(coords)
                elif 'ENERGY' in line:
                    energy.append(float(line.split()[1]))

        qm_scans[bond_scan] = [np.array(energy), scan_coords]
        if qm_scans:
            self.qm_scans = qm_scans

    def read_scan_order(self, file):
        """
        Read a qubekit or tdrive dihedrals file and store the scan order into the ligand class
        :param file: The dihedrals input file.
        :return: The molecule with the scan_order saved
        """

        # If we have a QUBE_torsions.txt file get the scan order from there
        scan_order = []
        torsions = open(file).readlines()
        for line in torsions[2:]:
            torsion = line.split()
            if len(torsion) == 4:
                core = (int(torsion[1]), int(torsion[2]))
                if core in self.rotatable:
                    scan_order.append(core)
                elif reversed(tuple(core)) in self.rotatable:
                    scan_order.append(reversed(tuple(core)))

        self.scan_order = scan_order


class Ligand(Molecule, Defaults):

    def __init__(self, mol_input, name=None):
        """
        parameter_engine        A string keeping track of the parameter engine used to assign the initial parameters
        hessian                 2d numpy array; matrix of size 3N x 3N where N is number of atoms in the molecule
        modes                   A list of the qm predicted frequency modes
        home

        constraints_file        Either an empty string (does nothing in geometric run command); or
                                the abspath of the constraint.txt file (constrains the execution of geometric)
        """

        super().__init__(mol_input, name)

        self.parameter_engine = 'openmm'
        self.hessian = None
        self.modes = None
        self.home = None

        self.constraints_file = None

        # Make sure we have the topology before we calculate the properties
        if self.topology.edges:
            self.find_angles()
            self.find_dihedrals()
            self.find_rotatable_dihedrals()
            self.find_impropers()
            self.get_dihedral_values()
            self.find_bond_lengths()
            self.get_angle_values()
            self.symmetrise_from_topo()

    def read_xyz(self, name, input_type='traj'):
        """
        Read an xyz file and get all frames from the file and put in the traj molecule holder by default
        or if there is only one frame change the input location.
        """

        traj_molecules = []
        molecule = []
        try:
            with open(name, 'r') as xyz_file:
                # get the number of atoms
                n_atoms = len(self.coords['input'])
                for line in xyz_file:
                    line = line.split()
                    # skip frame heading lines
                    if len(line) <= 1:
                        next(xyz_file)
                        continue
                    molecule.append([float(line[1]), float(line[2]), float(line[3])])

                    if len(molecule) == n_atoms:
                        # we have collected the molecule now store the frame
                        traj_molecules.append(np.array(molecule))
                        molecule = []
            self.coords[input_type] = traj_molecules

        except FileNotFoundError:
            raise FileNotFoundError('Cannot find xyz file to read.')

    def write_pdb(self, input_type='input', name=None):
        """
        Take the current molecule and topology and write a pdb file for the molecule.
        Only for small molecules, not standard residues. No size limit.
        """

        molecule = self.coords[input_type]

        with open(f'{name if name is not None else self.name}.pdb', 'w+') as pdb_file:

            # Write out the atomic xyz coordinates
            pdb_file.write(f'REMARK   1 CREATED WITH QUBEKit {datetime.now()}\n')
            pdb_file.write(f'COMPND    {self.name:<20}\n')
            for i, atom in enumerate(molecule):
                pdb_file.write(
                    f'HETATM {i+1:>4}{self.atoms[i].atom_name:>4}  UNL     1{atom[0]:12.3f}{atom[1]:8.3f}{atom[2]:8.3f}'
                    f'  1.00  0.00         {self.atoms[i].atomic_symbol.upper():>3}\n')

            # Now add the connection terms
            for node in self.topology.nodes:
                bonded = sorted(list(nx.neighbors(self.topology, node)))
                if len(bonded) > 1:
                    pdb_file.write(f'CONECT{node + 1:5}{"".join(f"{x + 1:5}" for x in bonded)}\n')

            pdb_file.write('END\n')


class Protein(Molecule, Defaults):
    """This class handles the protein input to make the qubekit xml files and rewrite the pdb so we can use it."""

    def __init__(self, filename):

        super().__init__(filename)

        self.pdb_names = None
        # TODO Needs updating with new Path method of handling filenames
        self.read_pdb(self.filename)
        self.residues = None
        self.home = os.getcwd()

    def read_pdb(self, input_type='input'):
        """
        Read the pdb file which probably does not have the right connections,
        so we need to find them using QUBE.xml
        """

        with open(self.filename, 'r') as pdb:
            lines = pdb.readlines()

        protein = []
        self.topology = nx.Graph()
        self.residues = []
        self.Residues = []
        self.pdb_names = []
        self.atoms = []

        # atom counter used for graph node generation
        atom_count = 0
        for line in lines:
            if 'ATOM' in line or 'HETATM' in line:
                atomic_symbol = str(line[76:78])
                atomic_symbol = re.sub('[0-9]+', '', atomic_symbol).strip()

                # If the element column is missing from the pdb, extract the atomic_symbol from the atom name.
                if not atomic_symbol:
                    atomic_symbol = str(line.split()[2])
                    atomic_symbol = re.sub('[0-9]+', '', atomic_symbol)

                # now make sure we have a valid element
                if atomic_symbol.lower() == 'cl' or atomic_symbol.lower() == 'br':
                    pass
                else:
                    atomic_symbol = atomic_symbol[0]

                atom_name = f'{atomic_symbol}{atom_count}'
                qube_atom = Atom(Element().number(atomic_symbol), atom_count, atom_name)

                self.atoms.append(qube_atom)

                self.pdb_names.append(str(line.split()[2]))

                # also get the residue order from the pdb file so we can rewrite the file
                self.Residues.append(str(line.split()[3]))

                # Also add the atom number as the node in the graph
                self.topology.add_node(atom_count)
                atom_count += 1
                protein.append([float(line[30:38]), float(line[38:46]), float(line[46:54])])

            elif 'CONECT' in line:
                # Now look through the connectivity section and add all edges to the graph corresponding to the bonds.
                for i in range(2, len(line.split())):
                    if int(line.split()[i]) != 0:
                        self.topology.add_edge(int(line.split()[1]) - 1, int(line.split()[i]) -1)

        self.coords[input_type] = np.array(protein)

        # check if there are any conect terms in the file first
        # if not self.topology.edges:
        if not len(self.topology.edges):
            print('No connections found!')
        else:
            self.find_angles()
            self.find_dihedrals()
            self.find_rotatable_dihedrals()
            self.find_impropers()
            self.get_dihedral_values()
            self.find_bond_lengths()
            self.get_angle_values()
            self.symmetrise_from_topo()

        # TODO What if there are two or more of the same residue back to back?
        #   Need to store the number of atoms in each amino acid and use that to check instead.
        # Remove duplicates
        self.residues = [res for res, group in groupby(self.Residues)]

    def write_pdb(self, name=None):
        """This method replaces the ligand method as all of the atom names and residue names have to be replaced."""

        molecule = self.coords['input']

        with open(f'{name if name is not None else self.name}.pdb', 'w+') as pdb_file:

            # Write out the atomic xyz coordinates
            pdb_file.write(f'REMARK   1 CREATED WITH QUBEKit {datetime.now()}\n')
            # pdb_file.write(f'COMPND    {self.name:<20}\n')
            # we have to transform the atom name while writing out the pdb file
            for i, atom in enumerate(molecule):
                pdb_file.write(
                    f'HETATM {i+1:>4}{self.atoms[i].atom_name:>4}  QUP     1{atom[0]:12.3f}{atom[1]:8.3f}{atom[2]:8.3f}'
                    f'  1.00  0.00         {self.atoms[i].atomic_symbol.upper():>3}\n')

            # Now add the connection terms
            for node in self.topology.nodes:
                bonded = sorted(list(nx.neighbors(self.topology, node)))
                if len(bonded) >= 1:
                    pdb_file.write(f'CONECT{node + 1:5}{"".join(f"{x + 1:5}" for x in bonded)}\n')

            pdb_file.write('END\n')

    def update(self, input_type='input'):
        """
        After the protein has been passed to the parametrisation class we get back the bond info
        use this to update all missing terms.
        """

        # using the new harmonic bond force dict we can add the bond edges to the topology graph
        for bond in self.HarmonicBondForce:
            self.topology.add_edge(*bond)

        self.find_angles()
        self.find_dihedrals()
        self.find_rotatable_dihedrals()
        self.get_dihedral_values(input_type)
        self.find_bond_lengths(input_type)
        self.get_angle_values(input_type)
        self.find_impropers()
        # this creates the dictionary of terms that should be symmetrise
        self.symmetrise_from_topo()<|MERGE_RESOLUTION|>--- conflicted
+++ resolved
@@ -278,14 +278,8 @@
             self.filename = Path(self.mol_input)
             self.name = self.filename.stem
             try:
-<<<<<<< HEAD
                 self.rdkit_mol = RDKit().read_file(self.filename)
                 self.mol_from_rdkit(self.rdkit_mol)
-=======
-                rdkit_mol = RDKit().read_file(self.filename)
-                # Now extract the molecule from RDKit
-                self.mol_from_rdkit(rdkit_mol)
->>>>>>> d9725727
 
             except AttributeError:
                 if self.filename.suffix == '.pdb':
@@ -352,7 +346,7 @@
                     atom_name = atom.GetProp('_TriposAtomName')
                     partial_charge = atom.GetProp('_TriposPartialCharge')
                 except KeyError:
-                    # Mol from smiles extraction also chatch mol files here
+                    # Mol from smiles extraction also catch mol files here
                     partial_charge = atom.GetProp('_GasteigerCharge')
                     # smiles does not have atom names so generate them here
                     atom_name = f'{atom.GetSymbol()}{i}'
@@ -560,7 +554,7 @@
             near = sorted(list(nx.neighbors(self.topology, node)))
             # if the atom has 3 bonds it could be an improper
             # Check if an sp2 carbon
-            if len(near) == 3 and self.atoms[node].atomic_name == 'C':
+            if len(near) == 3 and self.atoms[node].atomic_symbol == 'C':
                 improper_torsions.append((node, near[0], near[1], near[2]))
 
         if improper_torsions:
