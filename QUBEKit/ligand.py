#!/usr/bin/env python

# TODO Add remaining xml methods for Protein class

from collections import OrderedDict
from datetime import datetime
from itertools import groupby
import pickle
import re

import networkx as nx
import numpy as np

import xml.etree.ElementTree as ET
from xml.dom.minidom import parseString


class Molecule:
    """Base class for ligands and proteins."""

    def __init__(self, filename, smiles_string=None):
        """
        # Namings
        filename                str; Full filename e.g. methane.pdb
        name                    str; Molecule name e.g. methane
        smiles                  str; equal to the smiles_string if one is provided

        # Structure
        molecule                Dict of lists where the keys are the input type (mm, qm, etc) and the vals are
                                lists of lists where the inner lists are the atom name, followed by the coords
                                e.g. {'mm': [['C', 1.045, 2.456, 1.564], ...], ...}
        topology                Graph class object. Contains connection information for molecule
        angles                  List of tuples; Shows angles based on atom indices (+1) e.g. (1, 2, 4), (1, 2, 5)
        dihedrals               Dictionary of dihedral tuples stored under their common core bond
                                e.g. {(1,2): [(3, 1, 2, 6), (3, 1, 2, 7)]}
        improper_torsions
        rotatable               List of dihedral core tuples [(1,2)]
        atom_names              List of the atom names taken from the pdb file
        bond_lengths            Dictionary of bond lengths stored under the bond tuple
                                e.g. {(1, 3): 1.115341203992107} (angstroms)
        dih_phis                Dictionary of the dihedral angles measured in the molecule object stored under the
                                dihedral tuple e.g. {(3, 1, 2, 6): -70.3506776877}  (degrees)
        angle_values            Dictionary of the angle values measured in the molecule object stored under the
                                angle tuple e.g. {(2, 1, 3): 107.2268} (degrees)
        symm_hs
        qm_energy

        # XML Info
        xml_tree                An XML class object containing the force field values
        AtomTypes               dict of lists; basic non-symmetrised atoms types for each atom in the molecule
                                e.g. {0, ['C1', 'opls_800', 'C800'], 1: ['H1', 'opls_801', 'H801'], ... }
        Residues                List of residue names in the sequence they are found in the protein
        extra_sites

        Parameters
        -------------------
        This section has different units due to it interacting with OpenMM

        HarmonicBondForce       Dictionary of equilibrium distances and force constants stored under the bond tuple.
                                {(1, 2): [0.108, 405.65]} (nano meters, kj/mol)
        HarmonicAngleForce      Dictionary of equilibrium angles and force constants stored under the angle tuple
                                e.g. {(2, 1, 3): [2.094395, 150.00]} (radians, kj/mol)
        PeriodicTorsionForce    Dictionary of lists of the torsions values [periodicity, k, phase] stored under the
                                dihedral tuple with an improper tag only for improper torsions
                                e.g. {(3, 1, 2, 6): [[1, 0.6, 0 ] [2, 0, 3.141592653589793] .... Improper]}
        NonbondedForce          OrderedDict; L-J params. Keys are atom index, vals are [charge, sigma, epsilon]

        combination             str; Combination rules e.g. 'opls'
        sites                   OrderedDict of virtual site parameters {0: [(top nos parent, a .b), (p1, p2, p3), charge]}

        # QUBEKit Internals
        state                   str; Describes the stage the analysis is in for pickling and unpickling
        """

        # Namings
        self.filename = filename
        self.name = filename.split(".")[0]
        # Also check if we have a full path in the name
        self.name = self.name.split("/")[-1]
        self.smiles = smiles_string

        # Structure
        self.molecule = {'qm': [], 'mm': [], 'input': [], 'temp': [], 'traj': []}
        self.topology = None
        self.angles = None
        self.dihedrals = None
        self.improper_torsions = None
<<<<<<< HEAD
        self.rotatable = None
=======
        self.rotatable = None       # TODO Rotatable is getting set to [] even when there are rotatables
>>>>>>> b24dbaad
        self.atom_names = None
        self.mol2_types = None
        self.bond_lengths = None
        self.dih_phis = None
        self.angle_values = None
        self.symm_hs = None
        self.qm_energy = None

        # XML Info
        self.xml_tree = None
        self.AtomTypes = None
        self.Residues = None
        self.extra_sites = None
        self.HarmonicBondForce = None
        self.HarmonicAngleForce = None
        self.PeriodicTorsionForce = None
        self.NonbondedForce = None

        self.combination = None
        self.sites = None

        # QUBEKit internals
        self.state = None

        # Atomic weight dict
        self.element_dict = {
            'H': 1.008000,   # Group 1
            'B': 10.811000,  # Group 3
            'C': 12.011000,  # Group 4
            'N': 14.007000, 'P': 30.973762,  # Group 5
            'O': 15.999000, 'S': 32.060000,  # Group 6
            'F': 18.998403, 'CL': 35.450000, 'BR': 79.904000, 'I': 126.904470   # Group 7
        }

    def __repr__(self):
        return f'{self.__class__.__name__}({self.__dict__!r})'

    def __str__(self, trunc=False):
        """
        Prints the Molecule class objects' names and values one after another with new lines between each.
        Mostly just used for logging, debugging and displaying the results at the end of a run.
        If trunc is set to True:
            Check the items being printed:
                If they are empty or None -> skip over them
                If they're short (<120 chars) -> print them as normal
                Otherwise -> print a truncated version of them.
        If trunc is set to False:
            Just print everything (all key: value pairs) as is with a little extra spacing.
        """

        return_str = ''

        if trunc:
            for key, val in self.__dict__.items():

                # Don't bother printing objects that are empty or None.
                # Just checking (if val) won't work as truth table is ambiguous for length > 1 arrays
                # I know this is gross, but it's the best of a bad situation.

                try:
                    bool(val)
                # Catch numpy array truth table error
                except ValueError:
                    continue

                # Ignore empty lists / dicts etc and NoneTypes
                if val is not None and val:
                    return_str += f'\n{key} = '

                    # if it's smaller than 120 chars: print it as is. Otherwise print a version cut off with "...".
                    if len(str(key) + str(val)) < 120:
                        # Print the repr() not the str(). This means generator expressions etc appear too.
                        return_str += repr(val)
                    else:
                        return_str += repr(val)[:121 - len(str(key))] + '...'

        else:
            for key, val in self.__dict__.items():
                # Return all objects as {ligand object name} = {ligand object value(s)} without any special formatting.
                return_str += f'\n{key} = {val}\n'

        return return_str

    def read_file(self):
        """The base file reader used upon instancing the class; it will decide which file reader to use."""

        if self.filename.split(".")[1] == 'pdb':
            self.read_pdb(self.filename)
        elif self.filename.split(".")[1] == 'mol2':
            self.read_mol2(self.filename)

    def read_pdb(self, filename, input_type='input'):
        """
        Reads the input PDB file to find the ATOM or HETATM tags, extracts the elements and xyz coordinates.
        Then reads through the connection tags and builds a connectivity network
        (only works if connections are present in PDB file).
        Bonds are easily found through the edges of the network.
        Can also generate a simple plot of the network.
        """

        with open(filename, 'r') as pdb:
            lines = pdb.readlines()

        molecule = []
        self.topology = nx.Graph()
        self.atom_names = []

        # atom counter used for graph node generation
        atom_count = 1
        for line in lines:
            if 'ATOM' in line or 'HETATM' in line:
                element = str(line[76:78])
                element = re.sub('[0-9]+', '', element)
                element = element.strip()
                self.atom_names.append(str(line.split()[2]))

                # If the element column is missing from the pdb, extract the element from the name.
                if not element:
                    element = str(line.split()[2])[:-1]
                    element = re.sub('[0-9]+', '', element)

                # Also add the atom number as the node in the graph
                self.topology.add_node(atom_count)
                atom_count += 1
                molecule.append([element, float(line[30:38]), float(line[38:46]), float(line[46:54])])

            if 'CONECT' in line:
                # Now look through the connectivity section and add all edges to the graph corresponding to the bonds.
                for i in range(2, len(line.split())):
                    if int(line.split()[i]) != 0:
                        self.topology.add_edge(int(line.split()[1]), int(line.split()[i]))

        # put the object back into the correct place
        self.molecule[input_type] = molecule

    def read_mol2(self, name, input_type='input'):
        """
        Read an input mol2 file and extract the atom names, positions, atom types and bonds.
        :param input_type: Assign the structure to right holder, input, mm, qm, temp or traj.
        :return: The object back into the right place.
        """

        molecule = []
        self.topology = nx.Graph()
        self.atom_names = []
        self.mol2_types = []

        # atom counter used for graph node generation
        atom_count = 1

        with open(name, 'r') as mol2:
            lines = mol2.readlines()

        atoms = False
        bonds = False

        for line in lines:
            if '@<TRIPOS>ATOM' in line:
                atoms = True
                continue
            elif '@<TRIPOS>BOND' in line:
                atoms = False
                bonds = True
                continue
            elif '@<TRIPOS>SUBSTRUCTURE' in line:
                bonds = False
                continue

            if atoms:
                # Add the molecule information
                element = line.split()[1][:2]
                element = re.sub('[0-9]+', '', element)
                element = element.strip()

                if element.upper() not in self.element_dict:
                    element = element[0]
                molecule.append([element, float(line.split()[2]), float(line.split()[3]), float(line.split()[4])])

                # Collect the atom names
                self.atom_names.append(str(line.split()[1]))

                # Add the nodes to the topology object
                self.topology.add_node(atom_count)
                atom_count += 1

                # Get the atom types
                atom_type = line.split()[5]
                atom_type = atom_type.replace(".", "")
                self.mol2_types.append(atom_type)

            if bonds:
                # Add edges to the topology network
                self.topology.add_edge(int(line.split()[1]), int(line.split()[2]))

        # put the object back into the correct place
        self.molecule[input_type] = molecule

    def read_geometric_traj(self, trajectory):
        """
        Read in the molecule coordinates to the traj holder from a geometric optimisation using qcengine.
        :param trajectory: The qcengine trajectory
        :return: None
        """

        for frame in trajectory:
            opt_traj = []
            # Convert coordinates from bohr to angstroms
            geometry = np.array(frame['molecule']['geometry']) * 0.529177210
            for i, atom in enumerate(frame['molecule']['symbols']):
                opt_traj.append([atom, geometry[0 + i * 3], geometry[1 + i * 3], geometry[2 + i * 3]])
            self.molecule['traj'].append(opt_traj)

    def find_impropers(self):
        """
        Take the topology graph and find all of the improper torsions in the molecule;
        these are atoms with 3 bonds.
        """

        improper_torsions = []

        for node in self.topology.nodes:
            near = sorted(list(nx.neighbors(self.topology, node)))
            # if the atom has 3 bonds it could be an improper
            if len(near) == 3:
                improper_torsions.append((node, near[0], near[1], near[2]))

        if bool(improper_torsions):
            self.improper_torsions = improper_torsions

    def find_angles(self):
        """
        Take the topology graph network and return a list of all angle combinations.
        Checked against OPLS-AA on molecules containing 10-63 angles.
        """

        angles = []

        for node in self.topology.nodes:
            bonded = sorted(list(nx.neighbors(self.topology, node)))

            # Check that the atom has more than one bond
            if len(bonded) < 2:
                continue

            # Find all possible angle combinations from the list
            for i in range(len(bonded)):
                for j in range(i + 1, len(bonded)):
                    atom1, atom3 = bonded[i], bonded[j]

                    angles.append((atom1, node, atom3))

        if bool(angles):
            self.angles = angles

    def get_bond_lengths(self, input_type='input'):
        """For the given molecule and topology find the length of all of the bonds."""

        bond_lengths = {}

        molecule = self.molecule[input_type]

        for edge in self.topology.edges:
            atom1 = np.array(molecule[int(edge[0]) - 1][1:])
            atom2 = np.array(molecule[int(edge[1]) - 1][1:])
            bond_lengths[edge] = np.linalg.norm(atom2 - atom1)

        # Check if the dictionary is full then store else leave as None
        if bool(bond_lengths):
            self.bond_lengths = bond_lengths

    def find_dihedrals(self):
        """
        Take the topology graph network and again return a dictionary of all possible dihedral combinations stored under
        the central bond keys which describe the angle.
        """

        dihedrals = {}

        # Work through the network using each edge as a central dihedral bond
        for edge in self.topology.edges:

            for start in list(nx.neighbors(self.topology, edge[0])):

                # Check atom not in main bond
                if start != edge[0] and start != edge[1]:

                    for end in list(nx.neighbors(self.topology, edge[1])):

                        # Check atom not in main bond
                        if end != edge[0] and end != edge[1]:

                            if edge not in dihedrals:
                                # Add the central edge as a key the first time it is used
                                dihedrals[edge] = [(start, edge[0], edge[1], end)]

                            else:
                                # Add the tuple to the correct key.
                                dihedrals[edge].append((start, edge[0], edge[1], end))

        if dihedrals:
            self.dihedrals = dihedrals

    def find_rotatable_dihedrals(self):
        """
        For each dihedral in the topology graph network and dihedrals dictionary, work out if the torsion is
        rotatable. Returns a list of dihedral dictionary keys representing the rotatable dihedrals.
        Also exclude standard rotations such as amides and methyl groups.
        """

        if bool(self.dihedrals):
            rotatable = []

            # For each dihedral key remove the edge from the network
            for key in self.dihedrals:
                self.topology.remove_edge(*key)

                # Check if there is still a path between the two atoms in the edges.
                if not nx.has_path(self.topology, key[0], key[1]):
                    rotatable.append(key)

                # Add edge back to the network and try next key
                self.topology.add_edge(*key)

            if rotatable:
                self.rotatable = rotatable

    def get_dihedral_values(self, input_type='input'):
        """
        Taking the molecules' xyz coordinates and dihedrals dictionary, return a dictionary of dihedral
        angle keys and values. Also an option to only supply the keys of the dihedrals you want to calculate.
        """
        if bool(self.dihedrals):

            dih_phis = {}

            molecule = self.molecule[input_type]

            for key in self.dihedrals.keys():
                for torsion in self.dihedrals[key]:
                    # Calculate the dihedral angle in the molecule using the molecule data array.
                    x1, x2, x3, x4 = [np.array(molecule[int(torsion[i]) - 1][1:]) for i in range(4)]
                    b1, b2, b3 = x2 - x1, x3 - x2, x4 - x3
                    t1 = np.linalg.norm(b2) * np.dot(b1, np.cross(b2, b3))
                    t2 = np.dot(np.cross(b1, b2), np.cross(b2, b3))
                    dih_phis[torsion] = np.degrees(np.arctan2(t1, t2))

            if bool(dih_phis):
                self.dih_phis = dih_phis

    def get_angle_values(self, input_type='input'):
        """
        For the given molecule and list of angle terms measure the angle values,
        then return a dictionary of angles and values.
        """

        angle_values = {}

        molecule = self.molecule[input_type]

        for angle in self.angles:
            x1 = np.array(molecule[int(angle[0]) - 1][1:])
            x2 = np.array(molecule[int(angle[1]) - 1][1:])
            x3 = np.array(molecule[int(angle[2]) - 1][1:])
            b1, b2 = x1 - x2, x3 - x2
            cosine_angle = np.dot(b1, b2) / (np.linalg.norm(b1) * np.linalg.norm(b2))
            angle_values[angle] = np.degrees(np.arccos(cosine_angle))

        if bool(angle_values):
            self.angle_values = angle_values

    def write_parameters(self, name=None, protein=False):
        """Take the molecule's parameter set and write an xml file for the molecule."""

        # First build the xml tree
        self.build_tree(protein=protein)

        tree = self.xml_tree.getroot()
        messy = ET.tostring(tree, 'utf-8')

        pretty_xml_as_string = parseString(messy).toprettyxml(indent="")

        with open(f'{name if name is not None else self.name}.xml', 'w+') as xml_doc:
            xml_doc.write(pretty_xml_as_string)

    def build_tree(self, protein):
        """Separates the parameters and builds an xml tree ready to be used."""

        # Create XML layout
        root = ET.Element('ForceField')
        AtomTypes = ET.SubElement(root, "AtomTypes")
        Residues = ET.SubElement(root, "Residues")

        if protein:
            Residue = ET.SubElement(Residues, "Residue", name="QUP")
        else:
            Residue = ET.SubElement(Residues, "Residue", name="UNK")

        HarmonicBondForce = ET.SubElement(root, "HarmonicBondForce")
        HarmonicAngleForce = ET.SubElement(root, "HarmonicAngleForce")
        PeriodicTorsionForce = ET.SubElement(root, "PeriodicTorsionForce")

        # Assign the combination rule
        c14 = '0.83333' if self.combination == 'amber' else '0.5'
        l14 = '0.5'

        # add the combination rule to the xml for geometric.
        NonbondedForce = ET.SubElement(root, "NonbondedForce", attrib={'coulomb14scale': c14, 'lj14scale': l14,
                                                                    'combination': self.combination})

        for key, val in self.AtomTypes.items():
            ET.SubElement(AtomTypes, "Type", attrib={
                'name': val[1], 'class': val[2],
                'element': self.molecule['input'][key][0],
                'mass': str(self.element_dict[self.molecule['input'][key][0].upper()])})

            ET.SubElement(Residue, "Atom", attrib={'name': val[0], 'type': val[1]})

        # Add the bonds / connections
        for key, val in self.HarmonicBondForce.items():
            ET.SubElement(Residue, "Bond", attrib={'from': str(key[0]), 'to': str(key[1])})

            ET.SubElement(HarmonicBondForce, "Bond", attrib={
                'class1': self.AtomTypes[key[0]][2],
                'class2': self.AtomTypes[key[1]][2],
                'length': val[0], 'k': val[1]})

        # Add the angles
        for key, val in self.HarmonicAngleForce.items():
            ET.SubElement(HarmonicAngleForce, "Angle", attrib={
                'class1': self.AtomTypes[key[0]][2],
                'class2': self.AtomTypes[key[1]][2],
                'class3': self.AtomTypes[key[2]][2],
                'angle': val[0], 'k': val[1]})

        # add the proper and improper torsion terms
        for key in self.PeriodicTorsionForce:
            if self.PeriodicTorsionForce[key][-1] == 'Improper':
                tor_type = 'Improper'
            else:
                tor_type = 'Proper'
            ET.SubElement(PeriodicTorsionForce, tor_type, attrib={
                'class1': self.AtomTypes[key[0]][2],
                'class2': self.AtomTypes[key[1]][2],
                'class3': self.AtomTypes[key[2]][2],
                'class4': self.AtomTypes[key[3]][2],
                'k1': self.PeriodicTorsionForce[key][0][1],
                'k2': self.PeriodicTorsionForce[key][1][1],
                'k3': self.PeriodicTorsionForce[key][2][1],
                'k4': self.PeriodicTorsionForce[key][3][1],
                'periodicity1': '1', 'periodicity2': '2',
                'periodicity3': '3', 'periodicity4': '4',
                'phase1': self.PeriodicTorsionForce[key][0][2],
                'phase2': self.PeriodicTorsionForce[key][1][2],
                'phase3': self.PeriodicTorsionForce[key][2][2],
                'phase4': self.PeriodicTorsionForce[key][3][2]})

        # add the non-bonded parameters
        for key in self.NonbondedForce:
            ET.SubElement(NonbondedForce, "Atom", attrib={
                'type': self.AtomTypes[key][1],
                'charge': self.NonbondedForce[key][0],
                'sigma': self.NonbondedForce[key][1],
                'epsilon': self.NonbondedForce[key][2]})

        # Add all of the virtual site info if present
        if self.sites:
            # Add the atom type to the top
            for key, val in self.sites.items():
                ET.SubElement(AtomTypes, "Type", attrib={'name': f'v-site{key + 1}', 'class': f'X{key + 1}', 'mass': '0'})

                # Add the atom info
                ET.SubElement(Residue, "Atom", attrib={'name': f'X{key + 1}', 'type': f'v-site{key + 1}'})

                # Add the local coords site info
                ET.SubElement(Residue, "VirtualSite", attrib={
                    'type': 'localCoords', 'index': str(key + len(self.atom_names)),
                    'atom1': str(val[0][0]), 'atom2': str(val[0][1]), 'atom3': str(val[0][2]),
                    'wo1': '1.0', 'wo2': '0.0', 'wo3': '0.0', 'wx1': '-1.0', 'wx2': '1.0', 'wx3': '0.0',
                    'wy1': '-1.0', 'wy2': '0.0', 'wy3': '1.0',
                    'p1': f'{float(val[1][0]):.4f}',
                    'p2': f'{float(val[1][1]):.4f}',
                    'p3': f'{float(val[1][2]):.4f}'})

                # Add the nonbonded info
                ET.SubElement(NonbondedForce, "Atom", attrib={
                    'type': f'v-site{key + 1}',
                    'charge': f'{val[2]}',
                    'sigma': '1.000000',
                    'epsilon': '0.000000'})

        # Store the tree back into the molecule
        self.xml_tree = ET.ElementTree(root)

    def write_xyz(self, input_type='input', name=None):
        """
        Write a general xyz file of the molecule if there are multiple geometries in the molecule write a traj
        :param input_type: Where the molecule coordinates are to be wrote from
        :param name: The name of the xyz file to be produced
        :return: None
        """

        with open(f'{name if name is not None else self.name}.xyz', 'w+') as xyz_file:

            if len(self.molecule[input_type]) / len(self.atom_names) == 1:
                message = 'xyz file generated with QUBEKit'
                end = ''
                trajectory = [self.molecule[input_type]]

            else:
                message = f'QUBEKit xyz trajectory FRAME '
                end = 1
                trajectory = self.molecule[input_type]

            # Write out each frame
            for frame in trajectory:

                xyz_file.write(f'{len(self.atom_names)}\n')
                xyz_file.write(f'{message}{end}\n')

                for atom in frame:
                    xyz_file.write(f'{atom[0]}       {atom[1]: .10f}   {atom[2]: .10f}   {atom[3]: .10f} \n')

                try:
                    end += 1
                except TypeError:
                    # This is the result of only printing one frame so catch the error and ignore
                    pass

    def write_gromacs_file(self, input_type='input'):
        """To a gromacs file, write and format the necessary variables."""

        with open(f'{self.name}.gro', 'w+') as gro_file:
            gro_file.write(f'NEW {self.name.upper()} GRO FILE\n')
            gro_file.write(f'{len(self.molecule[input_type]):>5}\n')
            for pos, atom in enumerate(self.molecule[input_type], 1):
                # 'mol number''mol name'  'atom name'   'atom count'   'x coord'   'y coord'   'z coord'
                # 1WATER  OW1    1   0.126   1.624   1.679
                gro_file.write(f'    1{self.name.upper()}  {atom[0]}{pos}   {pos}   {atom[1]: .3f}   {atom[2]: .3f}   {atom[3]: .3f}\n')

    def pickle(self, state=None):
        """
        Pickles the Molecule object in its current state to the (hidden) pickle file.
        If other pickle objects already exist for the particular object:
            the latest object is put to the top.
        """

        mols = OrderedDict()
        # First check if the pickle file exists
        try:
            # Try to load a hidden pickle file; make sure to get all objects
            with open('.QUBEKit_states', 'rb') as pickle_jar:
                while True:
                    try:
                        mol = pickle.load(pickle_jar)
                        mols[mol.state] = mol
                    except EOFError:
                        break
        except FileNotFoundError:
            # TODO Should this only pass if we're on the first stage? i.e. if the file hasn't been made yet
            pass

        # Now we can save the items; first assign the location
        self.state = state
        mols[self.state] = self

        # Open the pickle jar which will always be the ligand object's name
        with open(f'.QUBEKit_states', 'wb') as pickle_jar:
            # If there were other molecules of the same state in the jar: overwrite them

            for val in mols.values():
                pickle.dump(val, pickle_jar)

    def symmetrise_from_topo(self):
        """
        Based on the molecule topology, symmetrise the methyl / amine hydrogens.
        If there's a carbon, does it have 3 hydrogens? -> symmetrise
        If there's a nitrogen, does it have 2 hydrogens? -> symmetrise
        Also keep a list of the methyl carbons and amine / nitrile nitrogens
        then exclude these bonds from the rotatable torsions list.
        """

        methyl_hs = []
        amine_hs = []
        methyl_amine_nitride_cores = []
        for pos, atom_coords in enumerate(self.molecule['input']):
            if atom_coords[0] == 'C' or atom_coords[0] == 'N':

                hs = []
                for atom in self.topology.neighbors(pos + 1):
                    if len(list(self.topology.neighbors(atom))) == 1:
                        # now make sure it is a hydrogen (as halogens could be caught here)
                        if self.molecule['input'][atom - 1][0] == 'H':
                            hs.append(atom)
                if atom_coords[0] == 'C' and len(hs) == 3:
                    methyl_hs.append(hs)
                    methyl_amine_nitride_cores.append(pos + 1)
                if atom_coords[0] == 'N' and len(hs) == 2:
                    amine_hs.append(hs)
                    methyl_amine_nitride_cores.append(pos + 1)
                if atom_coords[0] == 'N' and len(hs) == 1:
                    methyl_amine_nitride_cores.append(pos + 1)

        self.symm_hs = {'methyl': methyl_hs, 'amine': amine_hs}

        # now modify the rotatable list to remove methyl and amine/ nitrile torsions
        # these are already well represented in most FF's
        remove_list = []
        if self.rotatable:
            rotatable = self.rotatable
            for key in rotatable:
                if key[0] in methyl_amine_nitride_cores or key[1] in methyl_amine_nitride_cores:
                    remove_list.append(key)

            # now remove the keys
            for torsion in remove_list:
                rotatable.remove(torsion)

            self.rotatable = rotatable

    def update(self, input_type='input'):
        """
        After the protein has been passed to the parametrisation class we get back the bond info
        use this to update all missing terms.
        """

        # using the new harmonic bond force dict we can add the bond edges to the topology graph
        for key in self.HarmonicBondForce:
            self.topology.add_edge(key[0] + 1, key[1] + 1)

        self.find_angles()
        self.find_dihedrals()
        self.find_rotatable_dihedrals()
        self.get_dihedral_values(input_type)
        self.get_bond_lengths(input_type)
        self.get_angle_values(input_type)
        self.find_impropers()
        # this creates the dictionary of terms that should be symmetrise
        self.symmetrise_from_topo()


class Ligand(Molecule):

    def __init__(self, filename, smiles_string=None):
        """
        scan_order              A list of the dihedral cores to be scanned in the scan order
        parameter_engine        A string keeping track of the parameter engine used to assign the initial parameters
        hessian                 2d numpy array; matrix of size 3N x 3N where N is number of atoms in the molecule
        modes                   A list of the qm predicted frequency modes
        qm_scan_energy
        descriptors
        constraints_file        Either an empty string (does nothing in geometric run command); or
                                the abspath of the constraint.txt file (constrains the execution of geometric)
        """

        super().__init__(filename, smiles_string)

        self.scan_order = None
        self.parameter_engine = None
        self.hessian = None
        self.modes = None

        self.qm_scan_energy = {}
        self.descriptors = {}

        self.constraints_file = ''

        self.read_file()
        # Make sure we have the topology before we calculate the properties
        if bool(self.topology.edges):
            self.find_angles()
            self.find_dihedrals()
            self.find_rotatable_dihedrals()
            self.find_impropers()
            self.get_dihedral_values()
            self.get_bond_lengths()
            self.get_angle_values()
            self.symmetrise_from_topo()

    def read_xyz(self, name, input_type='traj'):
        """
        Read an xyz file and get all frames from the file and put in the traj molecule holder by default
        or if there is only one frame change the input location.
        """

        traj_molecules = []
        molecule = []
        try:
            with open(name, 'r') as xyz_file:
                # get the number of atoms
                n_atoms = len(self.molecule['input'])
                for line in xyz_file:
                    line = line.split()
                    # skip frame heading lines
                    if len(line) <= 1:
                        next(xyz_file)
                        continue
                    else:
                        molecule.append([line[0], float(line[1]), float(line[2]), float(line[3])])
                    if len(molecule) == n_atoms:
                        # we have collected the molecule now store the frame
                        traj_molecules.append(molecule)
                        molecule = []
            self.molecule[input_type] = traj_molecules

        except FileNotFoundError:
            raise FileNotFoundError(
                'Cannot find xyz file to read.\nThis is likely due to PSI4 not generating one.\n'
                'Please ensure PSI4 is installed properly and can be called with the command: psi4\n'
                'Alternatively, geometric may not be installed properly.\n'
                'Please ensure it is and can be called with the command: geometric-optimize\n'
                'Installation instructions can be found on the respective github pages and '
                'elsewhere online, see README for more details.\n')

    def write_pdb(self, input_type='input', name=None):
        """
        Take the current molecule and topology and write a pdb file for the molecule.
        Only for small molecules, not standard residues. No size limit.
        """

        molecule = self.molecule[input_type]

        with open(f'{name if name is not None else self.name}.pdb', 'w+') as pdb_file:

            # Write out the atomic xyz coordinates
            pdb_file.write(f'REMARK   1 CREATED WITH QUBEKit {datetime.now()}\n')
            pdb_file.write(f'COMPND    {self.name:<20}\n')
            for i, atom in enumerate(molecule):
                pdb_file.write(
                    f'HETATM{i+1:>5} {self.atom_names[i]:>4} UNL     1{atom[1]:12.3f}{atom[2]:8.3f}{atom[3]:8.3f}  1.00  0.00          {atom[0]:2}\n')

            # Now add the connection terms
            for node in self.topology.nodes:
                bonded = sorted(list(nx.neighbors(self.topology, node)))
                if len(bonded) > 1:
                    pdb_file.write(f'CONECT{node:5}{"".join(f"{x:5}" for x in bonded)}\n')

            pdb_file.write('END\n')


class Protein(Molecule):
    """This class handles the protein input to make the qubekit xml files and rewrite the pdb so we can use it."""

    def __init__(self, filename):
        super().__init__(filename)

        self.pdb_names = None
        self.read_pdb(self.filename)
        self.residues = None

    def read_pdb(self, filename, input_type='input'):
        """
        Read the pdb file which probably does not have the right connections,
        so we need to find them using QUBE.xml
        """

        with open(filename, 'r') as pdb:
            lines = pdb.readlines()

        protein = []
        self.topology = nx.Graph()
        self.atom_names = []
        self.residues = []
        self.Residues = []
        self.pdb_names = []

        # atom counter used for graph node generation
        atom_count = 1
        for line in lines:
            if 'ATOM' in line or 'HETATM' in line:
                element = str(line[76:78])
                element = re.sub('[0-9]+', '', element)
                element = element.strip()

                # If the element column is missing from the pdb, extract the element from the name.
                if not element:
                    element = str(line.split()[2])
                    element = re.sub('[0-9]+', '', element)

                # now make sure we have a valid element
                if element.lower() == 'cl' or element.lower() == 'br':
                    pass
                else:
                    element = element[0]

                self.atom_names.append(f'{element}{atom_count}')
                self.pdb_names.append(str(line.split()[2]))

                # also get the residue order from the pdb file so we can rewrite the file
                self.Residues.append(str(line.split()[3]))

                # Also add the atom number as the node in the graph
                self.topology.add_node(atom_count)
                atom_count += 1
                protein.append([element, float(line[30:38]), float(line[38:46]), float(line[46:54])])

            if 'CONECT' in line:
                # Now look through the connectivity section and add all edges to the graph corresponding to the bonds.
                for i in range(2, len(line.split())):
                    if int(line.split()[i]) != 0:
                        self.topology.add_edge(int(line.split()[1]), int(line.split()[i]))

        # check if there are any conect terms in the file first
        if len(self.topology.edges) == 0:
            print('No connections found!')

        # TODO What if there are two of the same residue back to back?
        # Remove duplicates
        self.residues = [res for res, group in groupby(self.Residues)]

        self.molecule[input_type] = protein

    def write_pdb(self, name=None):
        """This method replaces the ligand method as all of the atom names and residue names have to be replaced."""

        molecule = self.molecule['input']

        with open(f'{name if name is not None else self.name}.pdb', 'w+') as pdb_file:

            # Write out the atomic xyz coordinates
            pdb_file.write(f'REMARK   1 CREATED WITH QUBEKit {datetime.now()}\n')
            # pdb_file.write(f'COMPND    {self.name:<20}\n')
            # we have to transform the atom name while writing out the pdb file
            for i, atom in enumerate(molecule):
                # TODO conditional printing
                pdb_file.write(
                    f'HETATM{i+1:>5}{atom[0] + str(i+1):>5} QUP     1{atom[1]:12.3f}{atom[2]:8.3f}{atom[3]:8.3f}  1.00  0.00          {atom[0]:2}\n')

            # Now add the connection terms
            for node in self.topology.nodes:
                bonded = sorted(list(nx.neighbors(self.topology, node)))
                if len(bonded) > 1:
                    pdb_file.write(f'CONECT{node:5}{"".join(f"{x:5}" for x in bonded)}\n')

            pdb_file.write('END\n')<|MERGE_RESOLUTION|>--- conflicted
+++ resolved
@@ -85,11 +85,7 @@
         self.angles = None
         self.dihedrals = None
         self.improper_torsions = None
-<<<<<<< HEAD
-        self.rotatable = None
-=======
         self.rotatable = None       # TODO Rotatable is getting set to [] even when there are rotatables
->>>>>>> b24dbaad
         self.atom_names = None
         self.mol2_types = None
         self.bond_lengths = None
@@ -316,7 +312,7 @@
             if len(near) == 3:
                 improper_torsions.append((node, near[0], near[1], near[2]))
 
-        if bool(improper_torsions):
+        if improper_torsions:
             self.improper_torsions = improper_torsions
 
     def find_angles(self):
@@ -341,7 +337,7 @@
 
                     angles.append((atom1, node, atom3))
 
-        if bool(angles):
+        if angles:
             self.angles = angles
 
     def get_bond_lengths(self, input_type='input'):
@@ -357,7 +353,7 @@
             bond_lengths[edge] = np.linalg.norm(atom2 - atom1)
 
         # Check if the dictionary is full then store else leave as None
-        if bool(bond_lengths):
+        if bond_lengths:
             self.bond_lengths = bond_lengths
 
     def find_dihedrals(self):
@@ -399,7 +395,7 @@
         Also exclude standard rotations such as amides and methyl groups.
         """
 
-        if bool(self.dihedrals):
+        if self.dihedrals:
             rotatable = []
 
             # For each dihedral key remove the edge from the network
@@ -421,7 +417,7 @@
         Taking the molecules' xyz coordinates and dihedrals dictionary, return a dictionary of dihedral
         angle keys and values. Also an option to only supply the keys of the dihedrals you want to calculate.
         """
-        if bool(self.dihedrals):
+        if self.dihedrals:
 
             dih_phis = {}
 
@@ -436,7 +432,7 @@
                     t2 = np.dot(np.cross(b1, b2), np.cross(b2, b3))
                     dih_phis[torsion] = np.degrees(np.arctan2(t1, t2))
 
-            if bool(dih_phis):
+            if dih_phis:
                 self.dih_phis = dih_phis
 
     def get_angle_values(self, input_type='input'):
