--- conflicted
+++ resolved
@@ -151,13 +151,9 @@
             log.flush()
             tdrive_engine = self.qm_engine.__class__.__name__.lower()
 
-<<<<<<< HEAD
             cmd = (f'torsiondrive-launch -e {tdrive_engine} {self.input_file} dihedrals.txt -v '
                    f'{"--native_opt" if self.native_opt else ""}')
-=======
-            cmd = f'torsiondrive-launch -e {tdrive_engine} {self.input_file} dihedrals.txt -g {self.grid_space} -v ' \
-                  f'{"--native_opt" if self.native_opt else ""}'
->>>>>>> 940b8923
+
             sp.run(cmd, shell=True, stdout=log, check=True, stderr=log, bufsize=0)
 
         # Gather the results
@@ -920,100 +916,6 @@
 
             i += 1
 
-<<<<<<< HEAD
-        # Now that we have grouped by param vectors we need to compare the atom types that make up the torsions
-        # then if they are different we need to further split the torsions
-        # first construct the dictionary of type strings
-        torsion_string_dict = {}
-        for tor_info in self.tor_types.values():
-            for j, torsion in enumerate(tor_info[0]):
-                # get the tuple of the torsion string
-                tor_tup = tuple(self.molecule.atoms[torsion[i]].atomic_symbol for i in range(4))
-                # check if its in the torsion string dict
-                try:
-                    torsion_string_dict[tor_tup][0].append(torsion)
-                    torsion_string_dict[tor_tup][2].append(tor_info[2][j])
-                except KeyError:
-                    try:
-                        torsion_string_dict[tuple(reversed(tor_tup))][0].append(torsion)
-                        torsion_string_dict[tuple(reversed(tor_tup))][2].append(tor_info[2][j])
-                    except KeyError:
-                        torsion_string_dict[tor_tup] = [[torsion], tor_info[1], [tor_info[2][j]]]
-
-        self.tor_types = OrderedDict((index, k) for index, k in enumerate(torsion_string_dict.values()))
-        # Make the param_vector of the correct size
-        # self.param_vector = np.zeros((1, 4 * len(self.tor_types)))
-=======
-        # i = 0
-        # while to_fit:
-        #     # Get the current torsion
-        #     torsion = to_fit.pop(0)
-        #
-        #     # Get the torsions param vector used to compare to others
-        #     # The master vector could be backwards so try one way and if keyerror try the other
-        #     try:
-        #         master_vector = [float(self.torsion_store[torsion][i][1]) for i in range(4)]
-        #     except KeyError:
-        #         torsion = torsion[::-1]
-        #         master_vector = [float(self.torsion_store[torsion][i][1]) for i in range(4)]
-        #
-        #     # Add this type to the torsion type dictionary with the right key index
-        #     try:
-        #         self.tor_types[i] = [[torsion], master_vector, [self.index_dict[torsion]], symmetry_type]
-        #     except KeyError:
-        #         self.tor_types[i] = [[torsion], master_vector, [self.index_dict[tuple(reversed(torsion))]], symmetry_type]
-        #
-        #     to_remove = []
-        #     # Iterate over what is left of the list to see what other torsions are the same as the master
-        #     for dihedral in to_fit:
-        #         # Again, try both directions
-        #         try:
-        #             vector = [float(self.torsion_store[dihedral][i][1]) for i in range(4)]
-        #         except KeyError:
-        #             dihedral = dihedral[::-1]
-        #             vector = [float(self.torsion_store[dihedral][i][1]) for i in range(4)]
-        #
-        #         # See if that vector is the same as the master vector
-        #         if vector == master_vector:
-        #             try:
-        #                 self.tor_types[i][2].append(self.index_dict[dihedral])
-        #                 self.tor_types[i][0].append(dihedral)
-        #             except KeyError:
-        #                 self.tor_types[i][2].append(self.index_dict[tuple(reversed(dihedral))])
-        #                 self.tor_types[i][0].append(tuple(reversed(dihedral)))
-        #             to_remove.append(dihedral)
-        #
-        #     # Remove all of the dihedrals that have been matched
-        #     for dihedral in to_remove:
-        #         try:
-        #             to_fit.remove(dihedral)
-        #         except ValueError:
-        #             to_fit.remove(dihedral[::-1])
-        #     i += 1
-        #
-        # # Now that we have grouped by param vectors we need to compare the atom types that make up the torsions
-        # # then if they are different we need to further split the torsions
-        # # first construct the dictionary of type strings
-        # torsion_string_dict = {}
-        # for index, tor_info in self.tor_types.items():
-        #     for j, torsion in enumerate(tor_info[0]):
-        #         # get the tuple of the torsion string
-        #         tor_tup = tuple(self.molecule.atoms[torsion[i]].atomic_symbol for i in range(4))
-        #         # check if its in the torsion string dict
-        #         try:
-        #             torsion_string_dict[tor_tup][0].append(torsion)
-        #             torsion_string_dict[tor_tup][2].append(tor_info[2][j])
-        #         except KeyError:
-        #             try:
-        #                 torsion_string_dict[tuple(reversed(tor_tup))][0].append(torsion)
-        #                 torsion_string_dict[tuple(reversed(tor_tup))][2].append(tor_info[2][j])
-        #             except KeyError:
-        #                 torsion_string_dict[tor_tup] = [[torsion], tor_info[1], [tor_info[2][j]]]
-        #
-        # self.tor_types = OrderedDict((index, k) for index, k in enumerate(torsion_string_dict.values()))
-        # # Make the param_vector of the correct size
-        # # self.param_vector = np.zeros((1, 4 * len(self.tor_types)))
->>>>>>> 940b8923
         self.param_vector = np.array([0 for _ in range(4) for _ in range(len(self.tor_types))])
 
         # now take the master vectors and make the starting parameter list
