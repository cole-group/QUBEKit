#!/usr/bin/env python

from QUBEKit.decorators import timer_logger, for_all_methods
from QUBEKit.engines import PSI4, OpenMM

<<<<<<< HEAD
from numpy import array, zeros, sqrt, sum, exp, round, append
from scipy.optimize import minimize
import matplotlib.pyplot as plt

from subprocess import run as sub_run
=======
>>>>>>> 6944c604
from collections import OrderedDict
from copy import deepcopy
import os
from shutil import rmtree
from subprocess import run as sub_run

import matplotlib.pyplot as plt
import numpy as np
from scipy.optimize import minimize
import simtk.openmm as mm
from simtk.openmm import app
from simtk import unit


@for_all_methods(timer_logger)
class TorsionScan:
    """
    This class will take a QUBEKit molecule object and perform a torsiondrive QM energy scan
    for each selected dihedral.

    inputs
    ---------------
    molecule                    A QUBEKit Ligand instance
    qm_engine                   A QUBEKit QM engine instance that will be used for calculations
    native_opt                  Should we use the QM engines internal optimizer or torsiondrive/geometric

    attributes
    ---------------
    grid_space                  The distance between the scan points on the surface
    """

    def __init__(self, molecule, qm_engine, native_opt=False, verbose=False, constraints_made=False):

        # engine info
        self.qm_engine = qm_engine
        self.grid_space = self.qm_engine.fitting['increment']
        self.native_opt = native_opt
        self.verbose = verbose

        # molecule
        self.scan_mol = molecule
        self.constraints_made = constraints_made

        # working dir
        self.home = os.getcwd()

        # setup methods
        self.cmd = None
        self.torsion_cmd()

    def find_scan_order(self, file=None):
        """
        Function takes the molecule and displays the rotatable central bonds,
        the user then enters the number of the torsions to be scanned in the order to be scanned.
        The molecule can also be supplied with a scan order already, if coming from csv.
        Else the use can supply a torsiondrive style QUBE_torsions.txt file that we can extract the parameters from.
        """

        if self.scan_mol.scan_order:
            return self.scan_mol

        elif len(self.scan_mol.rotatable) == 1:
            print('One rotatable torsion found')
            self.scan_mol.scan_order = self.scan_mol.rotatable

        elif len(self.scan_mol.rotatable) == 0:
            print('No rotatable torsions found in the molecule')
            self.scan_mol.scan_order = []

        # If we have a QUBE_torsions.txt file get the scan order from there
        elif file:
            scan_order = []
            torsions = open(file).readlines()
            for line in torsions[2:]:
                torsion = line.split()
                core = (int(torsion[1]), int(torsion[2]))
                if core in self.scan_mol.rotatable:
                    scan_order.append(core)
                elif reversed(tuple(core)) in self.scan_mol.rotatable:
                    scan_order.append(reversed(tuple(core)))

            self.scan_mol.scan_order = scan_order

        else:
            # Get the rotatable dihedrals from the molecule
            rotatable = list(self.scan_mol.rotatable)
            print('Please select the central bonds round which you wish to scan in the order to be scanned')
            print('Torsion number   Central-Bond   Representative Dihedral')
            for i, bond in enumerate(rotatable):
                print(f'  {i + 1}                    {bond[0]}-{bond[1]}             '
                      f'{self.scan_mol.atom_names[self.scan_mol.dihedrals[bond][0][0] - 1]}-'
                      f'{self.scan_mol.atom_names[self.scan_mol.dihedrals[bond][0][1] - 1]}-'
                      f'{self.scan_mol.atom_names[self.scan_mol.dihedrals[bond][0][2] - 1]}-'
                      f'{self.scan_mol.atom_names[self.scan_mol.dihedrals[bond][0][3] - 1]}')

            scans = list(input('>'))  # Enter as a space separated list
            scans[:] = [scan for scan in scans if scan != ' ']  # remove all spaces from the scan list

            scan_order = []
            # Add the rotatable dihedral keys to an array
            for scan in scans:
                scan_order.append(rotatable[int(scan) - 1])
            self.scan_mol.scan_order = scan_order

    def qm_scan_input(self, scan):
        """Function takes the rotatable dihedrals requested and writes a scan input file for torsiondrive."""

        with open('dihedrals.txt', 'w+') as out:

            out.write('# dihedral definition by atom indices starting from 0\n# i     j     k     l\n')
            scan_di = self.scan_mol.dihedrals[scan][0]
            out.write(f'  {scan_di[0]}     {scan_di[1]}     {scan_di[2]}     {scan_di[3]}\n')

        # TODO need to add PSI4 redundant mode selector

        if self.native_opt:
            self.qm_engine.generate_input(optimise=True, run=False)

        else:
            self.qm_engine.geo_gradient(run=False, threads=True)

    def torsion_cmd(self):
        """Generates a command string to run torsiondrive based on the input commands for QM and MM."""

        # add the first basic command elements for QM
        cmd_qm = f'torsiondrive-launch {self.scan_mol.name}.psi4in dihedrals.txt '

        if self.grid_space:
            cmd_qm += f'-g {self.grid_space} '

        if self.qm_engine:
            cmd_qm += '-e psi4 '

        if self.native_opt:
            cmd_qm += '--native_opt '

        if self.verbose:
            cmd_qm += '-v '

        if self.constraints_made:
            cmd_qm += f'-c {self.constraints_made} '

        self.cmd = cmd_qm

    def get_energy(self, scan):
        """
        Extracts an array of energies from the scan results then stores it back
        into the molecule (in a dictionary) using the scan orders as the keys.
        """

        with open('scan.xyz', 'r') as scan_file:
            scan_energy = []
            for line in scan_file:
                if 'Energy ' in line:
                    scan_energy.append(float(line.split()[3]))

            self.scan_mol.qm_scan_energy[scan] = np.array(scan_energy)

    def start_scan(self):
        """Makes a folder and writes a new a dihedral input file for each scan and runs the scan."""

        # TODO QCArchive/Fractal search; don't do a calc that has been done!

        # TODO
        #   if the molecule has multiple scans to do they should all start at the same time as this is slow
        #   We must also make sure that we don't exceed the core limit when we do this!
        #   e.g. user gives 6 cores for QM and we run two drives that takes 12 cores!

        for scan in self.scan_mol.scan_order:
            try:
                os.mkdir(f'SCAN_{scan[0]}_{scan[1]}')
            except FileExistsError:
                # if the folder has only been used to test the torsions then use the folder
                if os.listdir(f'SCAN_{scan[0]}_{scan[1]}') == ['testing_torsion']:
                    pass
                # if there is a full run in their back the folder up and start again
                else:
                    print(f'SCAN_{scan[0]}_{scan[1]} folder present backing up folder to SCAN_{scan[0]}_{scan[1]}_tmp')
                    # make sure any old backup is gone
                    try:
                        rmtree(f'SCAN_{scan[0]}_{scan[1]}_tmp')
                    except FileNotFoundError:
                        pass
                    os.system(f'mv SCAN_{scan[0]}_{scan[1]} SCAN_{scan[0]}_{scan[1]}_tmp')
                    os.mkdir(f'SCAN_{scan[0]}_{scan[1]}')
            os.chdir(f'SCAN_{scan[0]}_{scan[1]}')
            os.mkdir('QM_torsiondrive')
            os.chdir('QM_torsiondrive')

            # now make the scan input files
            self.qm_scan_input(scan)
            with open('log.txt', 'w+') as log:
                sub_run(self.cmd, shell=True, stdout=log, stderr=log)
            self.get_energy(scan)
            os.chdir(self.home)


@for_all_methods(timer_logger)
class TorsionOptimiser:
    """
    Torsion optimiser class used to optimise dihedral parameters with a range of methods

    inputs
    ---------
    weight_mm:              Weight the low energy parts of the surface (not sure if it works)
    combination:            Which combination rules are to be used
    use_force:              Match the forces as well as the energies (not avaiable yet)
    step_size:              The scipy displacement step size
    minimum error_tol:      The scipy error tol
    x_tol:                  ?
    opt_method:             The main scipy optimization method (NM: Nelder-Mead, BFGS)
    refinement_method:      The stage two refinement methods
    {SP: single point energy matching, Steep: steepest decent optimizer, None: no extra refinement.}
    vn_bounds:              The absolute upper limit on Vn parameters (moving past this has a heavy penalty)
    """

    def __init__(self, molecule, qm_engine, config_dict, weight_mm=True, combination='opls', use_force=False,
                 step_size=0.02, error_tol=1e-5, x_tol=1e-5, refinement='Steep', vn_bounds=20):

        # configurations
        self.qm, self.fitting, self.descriptions = config_dict[1:]
        self.l_pen = self.fitting['l_pen']
        self.t_weight = self.fitting['t_weight']
        self.combination = combination
        self.weight_mm = weight_mm
        self.step_size = step_size
        self.methods = {'NM': 'Nelder-Mead', 'BFGS': 'BFGS', None: None}
        self.method = self.methods[self.fitting['opt_method']]
        self.error_tol = error_tol
        self.x_tol = x_tol
        self.use_Force = use_force
        self.abs_bounds = vn_bounds
        self.refinement = refinement

        # QUBEKit objects
        self.molecule = molecule
        self.qm_engine = qm_engine

        # TorsionOptimiser starting parameters
        # QM scan energies {(scan): [array of qm energies]}
        self.energy_dict = molecule.qm_scan_energy
        # numpy array of the current mm energies
        self.mm_energy = None
        # numpy array of the fitting iteration initial parameter energies
        self.initial_energy = None
        # numpy array of the starting parameter energies
        self.starting_energy = None
        # list of the scan keys in the order to be fit
        self.scan_order = molecule.scan_order
        # list of molecule geometries in OpenMM format list[tuple] [(x, y, z)]
        self.scan_coords = None
        # list of the dihedral starting parameters
        self.starting_params = []
        # list of all of the qm energies collected in the same order as the scan coords
        self.energy_store_qm = []
        # list of all of the coordinates sampled in the fitting
        self.coords_store = []
        # the qm optimised geometries
        self.initial_coords = []
        # important! stores the torsion indices in the OpenMM system and groups torsions
        self.tor_types = OrderedDict()
        # list of the qm optimised energies
        self.target_energy = None
        # the current qm energy numpy array
        self.qm_energy = None
        # the current scan key that is being fit
        self.scan = None
        # numpy array of the parameters being fit, this is a flat array even with multiple torsions
        self.param_vector = None
        # this dictionary is a copy of the molecules periodic torsion force dict
        self.torsion_store = None
        # used to work out the index of the torsions in the OpenMM system
        self.index_dict = {}
        # the location of the QM torsiondrive
        self.qm_local = None

        # constants
        self.k_b = 0.001987
        self.phases = [0, 3.141592653589793, 0, 3.141592653589793]
        self.home = os.getcwd()

        # start the OpenMM system
        self.molecule.write_pdb()
        self.rest_torsions()
        # Now start the OpenMM engine
        self.openMM = OpenMM(self.molecule)

    def mm_energies(self):
        """Evaluate the MM energies of the QM structures."""

        mm_energy = []
        for position in self.scan_coords:
            mm_energy.append(self.openMM.get_energy(position))

        return np.array(mm_energy)
        # get forces from the system
        # open_grad = state.getForces()

    @staticmethod
    def get_coords(engine):
        """
        Read the torsion drive output file to get all of the coords in a format that can be passed to openmm
        so we can update positions in context without reloading the molecule.
        """

        scan_coords = []
        if engine == 'torsiondrive':
            # open the torsion drive data file read all the scan coordinates
            with open('qdata.txt', 'r') as data:
                for line in data.readlines():
                    if 'COORDS' in line:
                        # get the coords into a single array
                        coords = [float(x) / 10 for x in line.split()[1:]]
                        # convert to a list of tuples for OpenMM format
                        tups = []
                        for i in range(0, len(coords), 3):
                            tups.append((coords[i], coords[i + 1], coords[i + 2]))
                        scan_coords.append(tups)

        # get the coords from a geometric output
        elif engine == 'geometric':
            with open('scan-final.xyz', 'r') as data:
                lines = data.readlines()
                # get the amount of atoms
                atoms = int(lines[0])
                for i, line in enumerate(lines):
                    if 'Iteration' in line:
                        # this is the start of the coordinates
                        tups = []
                        for coords in lines[i + 1:i + atoms + 1]:
                            coord = tuple(float(x) / 10 for x in coords.split()[1:])
                            # convert to a list of tuples for OpenMM format
                            # store tuples
                            tups.append(coord)
                        # now store that structure back to the coords list
                        scan_coords.append(tups)
        return scan_coords

    # def openmm_system(self):
    #     """Initialise the OpenMM system we will use to evaluate the energies."""
    #
    #     # Load the initial coords into the system and initialise
    #     self.molecule.write_pdb(input_type='input', name=self.molecule.name)
    #     pdb = app.PDBFile(f'{self.molecule.name}.pdb')
    #     forcefield = app.ForceField(f'{self.molecule.name}.xml')
    #     modeller = app.Modeller(pdb.topology, pdb.positions)  # set the initial positions from the pdb
    #     self.system = forcefield.createSystem(modeller.topology, nonbondedMethod=app.NoCutoff, constraints=None)
    #
    #     if self.combination == 'opls':
    #         self.opls_lj()
    #
    #     temperature = 298.15 * unit.kelvin
    #     integrator = mm.LangevinIntegrator(temperature, 5 / unit.picoseconds, 0.001 * unit.picoseconds)
    #
    #     self.simulation = app.Simulation(modeller.topology, self.system, integrator)
    #     self.simulation.context.setPositions(modeller.positions)

    def initial_energies(self):
        """Calculate the initial energies using the input xml."""

        # first we need to work out the index order the torsions are in while inside the OpenMM system
        # this order is different from the xml order
        forces = {self.openMM.simulation.system.getForce(index).__class__.__name__: self.openMM.simulation.system.getForce(index) for
                  index in range(self.openMM.simulation.system.getNumForces())}
        torsion_force = forces['PeriodicTorsionForce']
        for i in range(torsion_force.getNumTorsions()):
            p1, p2, p3, p4, periodicity, phase, k = torsion_force.getTorsionParameters(i)
            torsion = (p1, p2, p3, p4)
            if torsion not in self.index_dict:
                self.index_dict[torsion] = i

        # Now, reset all periodic torsion terms back to their initial values
        for pos, key in enumerate(self.torsion_store):
            try:
                self.tor_types[pos] = [[key], [float(self.torsion_store[key][i][1]) for i in range(4)],
                                       [self.index_dict[key]]]
            except KeyError:
                try:
                    self.tor_types[pos] = [[tuple(reversed(key))], [float(self.torsion_store[key][i][1]) for i in range(4)],
                                           [self.index_dict[tuple(reversed(key))]]]
                except KeyError:
                    # after trying to match the forward and backwards strings must be improper
                    self.tor_types[pos] = [[(key[1], key[2], key[0], key[3])], [float(self.torsion_store[key][i][1]) for i in range(4)],
                                           [self.index_dict[(key[1], key[2], key[0], key[3])]]]

        self.update_torsions()
        # initial is a referenceto the energy surface at the start of the fit
        self.initial_energy = deepcopy(self.mm_energies())
        # starting energy is the surface made by the original unfit parameters
        self.starting_energy = deepcopy(self.initial_energy)

        # Reset the dihedral values
        self.tor_types = OrderedDict()

    def update_tor_vec(self, x):
        """Update the tor_types dict with the parameter vector."""

        x = round(x, decimals=4)

        # Update the param vector for the right torsions by slicing the vector every 4 places
        for key, val in self.tor_types.items():
            val[1] = x[key * 4:key * 4 + 4]

    # def get_energy(self, position):
    #     """Return the MM calculated energy of the structure."""
    #
    #     # update the positions of the system
    #     self.simulation.context.setPositions(position)
    #
    #     # Get the energy from the new state
    #     state = self.simulation.context.getState(getEnergy=True, getForces=self.use_Force)
    #
    #     energy = float(str(state.getPotentialEnergy())[:-6])
    #
    #     # Convert from kJ to kcal
    #     return energy / 4.184

    def objective(self, x):
        """Return the output of the objective function."""

        # Update the parameter vector into tor_types
        self.update_tor_vec(x)

        # Update the torsions in the Openmm system
        self.update_torsions()

        # Get the mm corresponding energy
        self.mm_energy = deepcopy(self.mm_energies())

        # Make sure the energies match
        assert len(self.qm_energy) == len(self.mm_energy)

        # calculate the objective

        # Adjust the mm energy to make it relative to the minimum structure
        mm_energy = self.mm_energy - min(self.mm_energy)
        error = (mm_energy - self.qm_energy) ** 2

        # if using a weighting, add that here
        if self.t_weight != 'infinity':
            error *= np.exp(-self.qm_energy / (self.k_b * self.t_weight))

        # Find the total error
        total_error = np.sqrt(sum(error) / len(self.scan_coords))

        # Calculate the penalties
        # 1 the movement away from the starting values
        move_pen = self.l_pen * sum((x - self.starting_params) ** 2)

        # 2 the penalty incurred by going past the bounds
        bounds_pen = sum(1 for vn in x if abs(vn) >= self.abs_bounds)

        total_error += move_pen + bounds_pen
        return total_error

    def steep_objective(self, x):
        """Return the output of the objective function when using the steep refinment method."""

        # Update the parameter vector into tor_types
        self.update_tor_vec(x)

        # Update the torsions
        self.update_torsions()

        # first drive the torsion using geometric
        self.scan_coords = self.drive_mm('geometric')

        # Get the mm corresponding energy
        self.mm_energy = self.mm_energies()

        # Make sure the energies match
        assert len(self.qm_energy) == len(self.mm_energy)

        # calculate the objective

        # Adjust the mm energy to make it relative to the lowest in the scan
        self.mm_energy -= min(self.mm_energy)
        error = (self.mm_energy - self.qm_energy) ** 2

        # if using a weighting, add that here
        if self.t_weight != 'infinity':
            error *= np.exp(-self.qm_energy / (self.k_b * self.t_weight))

        # Find the total error
        total_error = np.sqrt(sum(error) / len(self.scan_coords))

        # Calculate the penalty
        pen = self.l_pen * sum((x - self.starting_params) ** 2)
        total_error += pen

        return total_error

    def single_point_matching(self, fitting_error, opt_parameters):
        """A function the call the single point matching method of parameter refinement.

        method (fit only new generation)
        -------------------
        1) take parameters from the initial scipy fitting.
        2) Do a MM torsion scan with the parameters and get the rmsd error
        3) Calculate the QM single point energies from the structures and get the energy error
        4) Calculate the total error if not converged fit using scipy to all structures and move to step 2)
        """

        converged = False

        # put in the objective dict
        objective = {'fitting error': [],
                     'energy error': [],
                     'rmsd': [],
                     'total': [],
                     'parameters': []}

        iteration = 1
        # start the main optimizer loop by calculating new single point energies
        while not converged:
            # move into the first iteration folder
            try:
                os.mkdir(f'Iteration_{iteration}')
            except FileExistsError:
                pass
            os.chdir(f'Iteration_{iteration}')

            # step 2 MM torsion scan
            # with wavefront propagation, returns the new set of coords these become the new scan coords
            self.scan_coords = self.drive_mm('torsiondrive')

            # also save these coords to the coords store
            self.coords_store = deepcopy(self.coords_store + self.scan_coords)

            # step 3 calculate the rmsd for these structures compared to QM
            rmsd = TorsionOptimiser.rmsd(f'{self.qm_local}/scan.xyz', 'torsiondrive_scan/scan.xyz')

            # step 4 calculate the single point energies
            self.qm_energy = self.single_point()

            # Keep a copy of the energy before adjusting in case another loop is needed
            self.energy_store_qm = deepcopy(np.append(self.energy_store_qm, self.qm_energy))

            # Normalise the qm energy again using the qm reference energy
            self.qm_normalise()

            # calculate the energy error in step 4 (just for this scan) and get a measure of the new reference energies
            energy_error = self.objective(opt_parameters)
            # this now acts as the intial energy for the next fit
            self.initial_energy = deepcopy(self.mm_energy)

            # add the results to the dictionary
            objective['fitting error'].append(fitting_error)
            objective['energy error'].append(energy_error)
            objective['rmsd'].append(rmsd)
            objective['total'].append(energy_error + rmsd)
            objective['parameters'].append(opt_parameters)

            # now check to see if the error has converged?
            if iteration < 3:
                # if (energy_error + rmsd - objective['total'][-1]) < 0 and\
                #         abs(energy_error + rmsd - objective['total'][-1]) > 0.01:

                # now we don't want to move to far away from the last set of optimized parameters
                self.starting_params = opt_parameters
                # turn on the penalty
                self.l_pen = 0.01

                # optimise using the scipy method for the new structures with a penatly to remain close to the old
                fitting_error, opt_parameters = self.scipy_optimiser()

                # update the parameters in the fitting vector and the molecule for the MM scans
                self.update_tor_vec(opt_parameters)
                self.update_mol()

                # use the parameters to get the current energies
                self.mm_energy = deepcopy(self.mm_energies())

                # plot the fitting graph this iteration
                self.plot_results(name=f'SP_iter_{iteration}')

                # now reset the energy's
                self.qm_normalise()

                # move out of the folder
                os.chdir('../')

                # add 1 to the iteration
                iteration += 1
            else:
                # use the parameters to get the current energies
                self.mm_energy = deepcopy(self.mm_energies())
                # print the final iteration energy prediction
                self.plot_results(name=f'SP_iter_{iteration}')
                os.chdir('../')
                break

        # find the minimum total error index in list
        min_error = min(objective['total'])
        min_index = objective['total'].index(min_error)

        # gather the parameters with the lowest error, not always the last parameter set
        final_parameters = deepcopy(objective['parameters'][min_index])
        final_error = objective['total'][min_index]

        # now we want to see how well we have captured the initial QM energy surface
        # reset the scan coords to the initial values
        self.scan_coords = self.initial_coords

        # get the energy surface for these final parameters
        # this will also update the parameters in the molecule class so we can write a new xml
        # first get back the original qm energies as well
        self.qm_energy = self.energy_store_qm[:24]
        self.qm_normalise()
        # energy_error = self.objective(final_parameters)

        # get the starting energies back to the initial values before fitting
        self.initial_energy = self.starting_energy
        # plot the results this is a graph of the starting QM surface and how well we can remake it
        self.plot_results(name='Stage2_Single_point_fit')

        self.convergence_plot('final_converge', objective)

        return final_error, final_parameters

    def plot_correlation(self, name):
        """Plot the single point energy correlation."""

        # Make sure we have the same number of energy terms in the QM and MM lists
        assert len(self.qm_energy) == len(self.mm_energy)

        # adjust the mm_energy but do not alter
        mm_energy = self.mm_energy - min(self.mm_energy)

        # now we are just plotting them against each other they are already in the right order
        plt.scatter(mm_energy, self.qm_energy)

        plt.xlabel('Relative energy (kcal/mol) MM energy')
        plt.ylabel('Relative energy (kcal/mol) QM energy')
        plt.savefig(f'{name}.pdf')
        plt.clf()

    def qm_normalise(self):
        """Normalize the qm energy to the reference energy."""

        self.qm_energy -= min(self.qm_energy)  # make relative to lowest energy
        self.qm_energy *= 627.509  # convert to kcal/mol

    def torsion_test(self):
        """
        Take optimized xml file and test the agreement with QM by doing a torsion drive and checking the single
        point energies for each rotatable dihedral.
        """

        # Run the scanner
        for i, self.scan in enumerate(self.molecule.rotatable):
            print(f'Testing torsion {i} of {len(self.molecule.rotatable)}...', end='')

            # move into the scan folder that should have been made
            try:
                os.mkdir(f'SCAN_{self.scan[0]}_{self.scan[1]}')

            except FileExistsError:
                pass

            else:
                os.chdir(f'SCAN_{self.scan[0]}_{self.scan[1]}')

            # Move into testing folder
            os.mkdir('testing_torsion')
            os.chdir('testing_torsion')

            # Run torsiondrive
            # step 2 MM torsion scan
            # with wavefront propagation, returns the new set of coords these become the new scan coords
            self.scan_coords = self.drive_mm('torsiondrive')

            # step 4 calculate the single point energies
            self.qm_energy = self.single_point()

            # Normalise the qm energy again using the qm reference energy
            self.qm_normalise()

            # Calculate the mm energy
            # Use the parameters to get the current energies
            self.mm_energy = deepcopy(self.mm_energies())

            # For the graph:
            self.initial_energy = self.mm_energy
            # Graph the energy
            self.plot_results(name='testing_torsion')

            print('done')
            os.chdir('../../')

    def run(self):
        """
        Optimise the parameters for the chosen torsions in the molecule scan_order,
        also set up a work queue to do the single point calculations if they are needed.
        """

        # Set up the first fitting
        for self.scan in self.scan_order:
            # move into the QM scan folder to get the scan coords
            os.chdir(f'../torsion_scan/SCAN_{self.scan[0]}_{self.scan[1]}/QM_torsiondrive')
            # keep track of the QM_torsiondrive location needed for rmsd error
            self.qm_local = os.getcwd()

            # Get the MM coords from the QM torsion drive
            self.scan_coords = TorsionOptimiser.get_coords('torsiondrive')

            # Move home and set up or working folders
            os.chdir(self.home)
            try:
                rmtree(f'SCAN_{self.scan[0]}_{self.scan[1]}')
            except FileNotFoundError:
                pass
            os.mkdir(f'SCAN_{self.scan[0]}_{self.scan[1]}')
            os.chdir(f'SCAN_{self.scan[0]}_{self.scan[1]}')
            try:
                os.mkdir('Optimisation')
            except FileExistsError:
                pass
            os.chdir('Optimisation')
            try:
                os.mkdir('First_fit')
                os.mkdir('Refinement')
            except FileExistsError:
                pass
            os.chdir('First_fit')

            # Set the target energies first
            self.target_energy = self.energy_dict[self.scan]

            # Adjust the QM energies
            # and store all QM raw energies
            self.energy_store_qm = deepcopy(self.target_energy)
            self.qm_energy = deepcopy(self.target_energy)
            # store the optimized qm energy and make all other energies relative to this one

            self.qm_normalise()

            # Keep the initial coords
            self.coords_store = deepcopy(self.scan_coords)
            self.initial_coords = deepcopy(self.scan_coords)

            # Get the initial energies
            self.initial_energies()

            # Get the torsions that will be fit and make the param vector
            self.get_torsion_params()

            # Start the main optimiser loop and get the final error and parameters back
            error, opt_parameters = self.scipy_optimiser()
            self.param_vector = opt_parameters

            # Push the new parameters back to the molecule parameter dictionary
            self.update_mol()

            # Plot the results of the first fit
            self.plot_results(name='Stage1_scipy')

            # move to the refinment section
            os.chdir('../Refinement')

            if self.refinement == 'SP':
                error, opt_parameters = self.single_point_matching(error, opt_parameters)
                self.param_vector = opt_parameters

            elif self.refinement == 'Steep':
                error, opt_parameters = self.steepest_decent_refinement(self.param_vector)

            # now push the parameters back to the molecule
            self.update_tor_vec(opt_parameters)
            self.update_mol()

            # now move back to the starting directory
            os.chdir(self.home)

    def steepest_decent_refinement(self, x):
        """
        A steepest decent optimiser as implemented in QUBEKit-V1, which will optimise the torsion terms
        using full relaxed surface scans. SLOW!
        """

        print('Starting optimisation ...')

        # search steep sizes
        step_size = [0.1, 0.01, 0.001]
        step_index = 0

        # set convergence
        converged = False
        final_error = None
        final_parameters = None

        # start main optimizer loop
        while not converged:

            # when to change the step size
            un_changed = 0

            # for each Vn parameter in the parameter vector
            for i in range(len(x)):

                # error dict
                error = {}

                # First we need to get the initial error with a full relaxed scan
                self.scan_coords = self.drive_mm('geometric')

                # get the starting energies and errors from the current parameter set
                normal = self.objective(x)

                error[normal] = x
                # make a copy of the parameter vector
                y_plus = deepcopy(x)

                # now make a variation on the parameter set
                y_plus[i] += step_size[step_index]
                print(f'y plus {y_plus}')
                # now find the new error
                self.scan_coords = self.drive_mm('geometric')

                error_plus = self.objective(y_plus)
                error[error_plus] = y_plus

                # now make a differnt variation
                y_minus = deepcopy(x)
                y_minus[i] -= step_size[step_index]
                print(f'y minus {y_minus}')

                # now find the other error
                self.scan_coords = self.drive_mm('geometric')
                error_minus = self.objective(y_minus)
                error[error_minus] = y_minus

                # now work out which has the lowest error
                min_error = min(normal, error_plus, error_minus)
                print(f'minimum error {min_error}')

                # now the parameter vector becomes who had the lowest error
                x = deepcopy(error[min_error])
                print(f'The new parameter vector {x}')

                # if the error is not changed count how many times this happens
                if min_error == normal:
                    # add one to unchanged
                    un_changed += 1

                # if all Vn have no effect then change the step size
                if un_changed == len(x) - 1:
                    step_index += 1

                # now check to see if we have ran out steps
                if step_index >= len(step_size):
                    final_parameters = deepcopy(x)
                    final_error = deepcopy(min_error)
                    converged = True

        return final_error, final_parameters

    def rest_torsions(self):
        """
        Set all the torsion k values to one for every torsion in the system.

        Once an OpenMM system is created we cannot add new torsions without making a new PeriodicTorsion
        force every time.

        To get round this we have to load every k parameter into the system first; so we set every k term in the fitting
        dihedrals to 1 then reset all values to the gaff terms and update in context.
        """

        # save the molecule torsions to a dict
        self.torsion_store = deepcopy(self.molecule.PeriodicTorsionForce)

        # Set all the torsion to 1 to get them into the system
        for key in self.molecule.PeriodicTorsionForce:
            if self.molecule.PeriodicTorsionForce[key][-1] == 'Improper':
                self.molecule.PeriodicTorsionForce[key] = [['1', '1', '0'], ['2', '1', '3.141592653589793'],
                                                           ['3', '1', '0'], ['4', '1', '3.141592653589793'], 'Improper']
            else:
                self.molecule.PeriodicTorsionForce[key] = [['1', '1', '0'], ['2', '1', '3.141592653589793'],
                                                           ['3', '1', '0'], ['4', '1', '3.141592653589793']]

        # Write out the new xml file which is read into the OpenMM system
        self.molecule.write_parameters()

        # Put the torsions back into the molecule
        self.molecule.PeriodicTorsionForce = deepcopy(self.torsion_store)

    def get_torsion_params(self):
        """
        Get the torsions and their parameters that will scanned, work out how many different torsion types needed,
        make a vector corresponding to this size.
        """

        # Get a list of which dihedrals parameters are to be varied
        # Convert to be indexed from 0
        to_fit = [(tor[0] - 1, tor[1] - 1, tor[2] - 1, tor[3] - 1) for tor in list(self.molecule.dihedrals[self.scan])]

        # Check which ones have the same parameters and how many torsion vectors we need
        self.tor_types = OrderedDict()

        i = 0
        while to_fit:
            # Get the current torsion
            torsion = to_fit.pop(0)

            # Get the torsions param vector used to compare to others
            # The master vector could be backwards so try one way and if keyerror try the other
            try:
                master_vector = [float(self.torsion_store[torsion][i][1]) for i in range(4)]
            except KeyError:
                torsion = torsion[::-1]
                master_vector = [float(self.torsion_store[torsion][i][1]) for i in range(4)]

            # Add this type to the torsion type dictionary with the right key index
            try:
                self.tor_types[i] = [[torsion], master_vector, [self.index_dict[torsion]]]
            except KeyError:
                self.tor_types[i] = [[torsion], master_vector, [self.index_dict[tuple(reversed(torsion))]]]

            to_remove = []
            # Iterate over what is left of the list to see what other torsions are the same as the master
            for dihedral in to_fit:
                # Again, try both directions
                try:
                    vector = [float(self.torsion_store[dihedral][i][1]) for i in range(4)]
                except KeyError:
                    dihedral = dihedral[::-1]
                    vector = [float(self.torsion_store[dihedral][i][1]) for i in range(4)]

                # See if that vector is the same as the master vector
                if vector == master_vector:
                    try:
                        self.tor_types[i][2].append(self.index_dict[dihedral])
                        self.tor_types[i][0].append(dihedral)
                    except KeyError:
                        self.tor_types[i][2].append(self.index_dict[tuple(reversed(dihedral))])
                        self.tor_types[i][0].append(tuple(reversed(dihedral)))
                    to_remove.append(dihedral)

            # Remove all of the dihedrals that have been matched
            for dihedral in to_remove:
                try:
                    to_fit.remove(dihedral)
                except ValueError:
                    to_fit.remove(dihedral[::-1])
            i += 1

        # now that we have grouped by param vectors we need to compare the gaff atom types that make up the torsions
        # then if they are different we need to further split the torsions
        # first construct the dictionary of type strings
        torsion_string_dict = {}
        for index, tor_info in self.tor_types.items():
            for j, torsion in enumerate(tor_info[0]):
                # get the tuple of the torsion string
                tor_tup = tuple(self.molecule.AtomTypes[torsion[i]][3] for i in range(4))
                # check if its in the torsion string dict
                try:
                    torsion_string_dict[tor_tup][0].append(torsion)
                    torsion_string_dict[tor_tup][2].append(tor_info[2][j])
                except KeyError:
                    try:
                        torsion_string_dict[tuple(reversed(tor_tup))][0].append(torsion)
                        torsion_string_dict[tuple(reversed(tor_tup))][2].append(tor_info[2][j])
                    except KeyError:
                        torsion_string_dict[tor_tup] = [[torsion], tor_info[1], [tor_info[2][j]]]

        self.tor_types = OrderedDict((index, k) for index, k in enumerate(torsion_string_dict.values()))

        # Make the param_vector of the correct size
        self.param_vector = np.zeros((1, 4 * len(self.tor_types)))

        # now take the master vectors and make the starting parameter list
        # Store the original parameter vectors to use regularisation
        self.starting_params = [list(k)[1][i] for k in self.tor_types.values() for i in range(4)]

    @staticmethod
    def rmsd(qm_coords, mm_coords):
        """
        Calculate the rmsd between the MM and QM predicted structures from the relaxed scans using pymol;
        this can be added into the penalty function.
        """

        # TODO Can we please remove this; I hate it.

        import __main__
        # Quiet and no GUI
        __main__.pymol_argv = ['pymol', '-qc']

        from pymol import cmd as py_cmd
        from pymol import finish_launching

        finish_launching()
        py_cmd.load(mm_coords, object='MM_scan')
        py_cmd.load(qm_coords, object='QM_scan')
        rmsd = py_cmd.align('MM_scan', 'QM_scan')[0]
        # Remove the objects from the pymol instance
        py_cmd.delete('MM_scan')
        py_cmd.delete('QM_scan')

        return rmsd

    def finite_difference(self, x):
        """Compute the gradient of changing the parameter vector using central difference scheme."""

        gradient = []
        for i in range(len(x)):
            x[i] += self.step_size / 2
            plus = self.objective(x)
            x[i] -= self.step_size
            minus = self.objective(x)
            diff = (plus - minus) / self.step_size
            gradient.append(diff)

        return np.array(gradient)

    def scipy_optimiser(self):
        """The main torsion parameter optimiser that controls the optimisation method used."""

        print(f'Running SciPy {self.method} optimiser ... ')

        if self.method == 'Nelder-Mead':
            res = minimize(self.objective, self.param_vector, method='Nelder-Mead',
                           options={'xtol': self.x_tol, 'ftol': self.error_tol, 'disp': True})

        elif self.method == 'BFGS':
            res = minimize(self.objective, self.param_vector, method='BFGS', jac=self.finite_difference,
                           options={'disp': True})

        else:
            raise NotImplementedError('The optimisation method is not implemented')

        print('SciPy optimisation complete')

        # Update the tor types dict using the optimised vector
        self.update_tor_vec(res.x)

        # return the final fitting error and final param vector after the optimisation
        return res.fun, res.x

    def call_force_balance(self):
        """Call force balance to do the single point energy matching for amber combination rules only."""

        pass

    def update_torsions(self):
        """Update the torsions being fitted."""

        forces = {self.openMM.simulation.system.getForce(index).__class__.__name__: self.openMM.simulation.system.getForce(index) for
                  index in range(self.openMM.simulation.system.getNumForces())}
        torsion_force = forces['PeriodicTorsionForce']

        for val in self.tor_types.values():
            for j, dihedral in enumerate(val[0]):
                for v_n in range(4):
<<<<<<< HEAD
                    torsion_force.setTorsionParameters(index=v_n + val[2][j],
                                                       particle1=dihedral[0], particle2=dihedral[1],
                                                       particle3=dihedral[2], particle4=dihedral[3],
                                                       periodicity=v_n + 1, phase=self.phases[v_n],
                                                       k=val[1][v_n])
                    i += 1
        torsion_force.updateParametersInContext(self.openMM.simulation.context)
=======
                    torsion_force.setTorsionParameters(
                        index=v_n + val[2][j], periodicity=v_n + 1, phase=self.phases[v_n], k=val[1][v_n],
                        particle1=dihedral[0], particle2=dihedral[1], particle3=dihedral[2], particle4=dihedral[3]
                    )
        torsion_force.updateParametersInContext(self.simulation.context)
>>>>>>> 6944c604

        return self.openMM

    @staticmethod
    def convergence_plot(name, objective_dict):
        """Plot the convergence of the errors of the fitting."""

        # sns.set()

        # this will be a plot with multipul lines showing the convergence of the errors with each iteration
        iterations = [x for x in range(len(objective_dict['total']))]
        rmsd = objective_dict['rmsd']
        fitting_error = objective_dict['fitting error']
        energy_error = objective_dict['energy error']
        total_error = objective_dict['total']

        plt.plot(iterations, energy_error, label='SP energy error')
        plt.plot(iterations, rmsd, label='Rmsd error')
        plt.plot(iterations, fitting_error, label='Fitting error')
        plt.plot(iterations, total_error, label='Total error')

        plt.ylabel('Error (kcal/mol)')
        plt.xlabel('Iteration')
        plt.legend()
        plt.savefig(f'{name}.pdf')
        plt.clf()

    def plot_test(self, energies):
        """Plot the results of the fitting."""

        # sns.set()

        # Make sure we have the same number of energy terms in the QM and MM lists
        assert len(self.qm_energy) == len(self.mm_energy)

        # Now adjust the MM energies
        # self.mm_energy -= min(self.mm_energy)
        # self.mm_energy /= 4.184 # convert from kj to kcal

        # Make the angle array
        angles = [x for x in range(-165, 195, self.qm_engine.fitting['increment'])]
        plt.plot(angles, self.qm_energy, 'o', label='QM')
        for pos, scan in enumerate(energies):
            self.mm_energy = np.array(scan)
            self.mm_energy -= min(self.mm_energy)
            plt.plot(angles, self.mm_energy, label=f'MM{pos}')
        plt.ylabel('Relative energy (kcal/mol')
        plt.xlabel('Dihedral angle$^{\circ}$')
        plt.legend()
        plt.savefig('Plot.pdf')

    def plot_results(self, name='Plot', validate=False):
        """Plot the results of the scan."""

        # sns.set()

        # Make sure we have the same number of energy terms in the QM and MM lists
        assert len(self.qm_energy) == len(self.mm_energy)

        # Adjust the MM energies
        plot_mm_energy = self.mm_energy - min(self.mm_energy)

        # Adjust the initial MM energies
        initial_energy = self.initial_energy - min(self.initial_energy)

        # Construct the angle array
        angles = [x for x in range(-165, 195, self.qm_engine.fitting['increment'])]
        points = [x for x in range(len(self.qm_energy))] if len(self.qm_energy) > len(angles) else None

        if points is not None:
            # Print a table of the results for multiple plots
            print(f'Geometry    QM(relative)        MM(relative)    MM_initial(relative)')
            for i in points:
                print(f'{i:4}  {self.qm_energy[i]:15.10f}     {plot_mm_energy[i]:15.10f}    {initial_energy[i]:15.10f}')

            # Plot the qm and mm data
            plt.plot(points, self.qm_energy, 'o', label='QM')
            plt.plot(points, initial_energy, label='MM initial')
            plt.plot(points, plot_mm_energy, label=f'MM final')

            plt.xlabel('Geometry')

        else:
            # Print a table of the results
            print(f'Angle    QM(relative)        MM(relative)    MM_initial(relative)')
            for pos, angle in enumerate(angles):
                print(
                    f'{angle:4}  {self.qm_energy[pos]:15.10f}     {plot_mm_energy[pos]:15.10f}    {initial_energy[pos]:15.10f}')

            plt.xlabel('Dihedral angle$^{\circ}$')

            # Plot the qm and mm data
            plt.plot(angles, self.qm_energy, 'o', label='QM data')
            if not validate:
                plt.plot(angles, initial_energy, label='Starting parameters', linestyle='--')
                plt.plot(angles, plot_mm_energy, label='Final parameters')

            else:
                plt.plot(angles, plot_mm_energy, label='MM validate')

        # Label the graph and save the pdf
        plt.title(f'Relative energy surface for dihedral {self.molecule.dihedrals[self.scan][0][0]}-'
                  f'{self.molecule.dihedrals[self.scan][0][1]}-'
                  f'{self.molecule.dihedrals[self.scan][0][2]}-{self.molecule.dihedrals[self.scan][0][3]}')
        plt.ylabel('Relative energy (kcal/mol)')
        plt.legend(loc=1)
        plt.savefig(f'{name}.pdf')
        plt.clf()

    def make_constraints(self):
        """Write a constraint file used by geometric during optimizations."""

        with open('qube_constraints.txt', 'w+') as constraint:
            mol_di = self.molecule.dihedrals[self.scan][0]
            constraint.write(f'$scan\ndihedral {mol_di[0]} {mol_di[1]} {mol_di[2]} {mol_di[3]} -165.0 180 24\n')

            if self.molecule.constraint_file:
                with open(self.molecule.constraint_file) as cons_file:
                    for line in cons_file:
                        constraint.write(line)

    def write_dihedrals(self):
        """Write out the torsion drive dihedral file for the current self.scan."""

        with open('dihedrals.txt', 'w+') as out:
            out.write('# dihedral definition by atom indices starting from 0\n# i     j     k     l\n')
            mol_di = self.molecule.dihedrals[self.scan][0]
            out.write(f'  {mol_di[0]}     {mol_di[1]}     {mol_di[2]}     {mol_di[3]}\n')

    def drive_mm(self, engine):
        """Drive the torsion again using MM to get new structures."""

        # Write an xml file with the new parameters

        # Move into a temporary folder torsion drive gives an error if we use tempdirectory module
        temp = f'{engine}_scan'
        try:
            rmtree(temp)
        except FileNotFoundError:
            pass
        os.mkdir(temp)
        os.chdir(temp)

        # Write out a pdb file of the qm optimised geometry
        self.molecule.write_pdb(name='openmm')
        # Also need an xml file for the molecule to use in geometric
        self.molecule.write_parameters(name='openmm')
        # openmm.pdb and input.xml are the expected names for geometric
        with open('log.txt', 'a+')as log:
            if engine == 'torsiondrive':
                if self.constraints_made:
                    os.system('mv ../constraints.txt .')
                self.write_dihedrals()
                sub_run(f'torsiondrive-launch -e openmm openmm.pdb dihedrals.txt {self.molecule.constraints_made}',
                        shell=True, stderr=log, stdout=log)
                positions = self.get_coords(engine='torsiondrive')
            elif engine == 'geometric':
                if self.constraints_made:
                    os.system('mv ../constraints.txt .')
                else:
                    self.make_constraints()
                sub_run('geometric-optimize --reset --epsilon 0.0 --maxiter 500 --qccnv --pdb openmm.pdb --openmm state.xml qube_constraints.txt',
                        shell=True, stdout=log, stderr=log)
                positions = TorsionOptimiser.get_coords('geometric')
            else:
                raise NotImplementedError

        # move back to the master folder
        os.chdir('../')

        # return the new positions
        return positions

    def single_point(self):
        """Take set of coordinates of a molecule and do a single point calculation; returns an array of the energies."""

        sp_energy = []
        # reset the temp entry in the moleule
        self.molecule.molecule['temp'] = self.molecule.molecule['input']
        # for each coordinate in the system we need to write a qm input file and get the single point energy
        try:
            rmtree(f'Single_points')
        except FileNotFoundError:
            pass
        os.mkdir('Single_points')
        os.chdir('Single_points')
        for i, x in enumerate(self.scan_coords):
            os.mkdir(f'SP_{i}')
            os.chdir(f'SP_{i}')
            print(f'Doing single point calculations on new structures ... {i + 1}/{len(self.scan_coords)}')
            # now we need to change the positions of the molecule in the molecule array
            for y, coord in enumerate(x):
                for z, pos in enumerate(coord):
                    # convert from nanometers in openmm to Angs in QM and store in the temp position in the molecule
                    self.qm_engine.molecule.molecule['temp'][y][z + 1] = pos * 10

            # Write the new coordinate file and run the calculation
            self.qm_engine.generate_input(input_type='temp', energy=True)

            # Extract the energy and save to the array
            sp_energy.append(PSI4.get_energy())

            # Move back to the base directory
            os.chdir('../')

        # move out to the main folder
        os.chdir('../')

        return np.array(sp_energy)

    def update_mol(self):
        """When the optimisation is complete, update the PeriodicTorsionForce parameters in the molecule."""

        for val in self.tor_types.values():
            for dihedral in val[0]:
                for vn in range(4):
                    try:
                        self.molecule.PeriodicTorsionForce[dihedral][vn][1] = str(val[1][vn])
                    except KeyError:
                        self.molecule.PeriodicTorsionForce[tuple(reversed(dihedral))][vn][1] = str(val[1][vn])

<<<<<<< HEAD
    # def opls_lj(self):
    #     """
    #     This function changes the standard OpenMM combination rules to use OPLS, execp and normal pairs are only
    #     required if their are virtual sites in the molecule.
    #     """
    #
    #     # Get the system information from the openmm system
    #     forces = {self.system.getForce(index).__class__.__name__: self.system.getForce(index) for index in
    #               range(self.system.getNumForces())}
    #     # Use the nondonded_force to get the same rules
    #     nonbonded_force = forces['NonbondedForce']
    #     lorentz = mm.CustomNonbondedForce(
    #         'epsilon*((sigma/r)^12-(sigma/r)^6); sigma=sqrt(sigma1*sigma2); epsilon=sqrt(epsilon1*epsilon2)*4.0')
    #     lorentz.setNonbondedMethod(nonbonded_force.getNonbondedMethod())
    #     lorentz.addPerParticleParameter('sigma')
    #     lorentz.addPerParticleParameter('epsilon')
    #     lorentz.setCutoffDistance(nonbonded_force.getCutoffDistance())
    #     self.system.addForce(lorentz)
    #
    #     l_j_set = {}
    #     # For each particle, calculate the combination list again
    #     for index in range(nonbonded_force.getNumParticles()):
    #         charge, sigma, epsilon = nonbonded_force.getParticleParameters(index)
    #         l_j_set[index] = (sigma, epsilon, charge)
    #         lorentz.addParticle([sigma, epsilon])
    #         nonbonded_force.setParticleParameters(index, charge, 0, 0)
    #
    #     for i in range(nonbonded_force.getNumExceptions()):
    #         (p1, p2, q, sig, eps) = nonbonded_force.getExceptionParameters(i)
    #         # ALL THE 12,13 and 14 interactions are EXCLUDED FROM CUSTOM NONBONDED FORCE
    #         lorentz.addExclusion(p1, p2)
    #         if eps._value != 0.0:
    #             charge = 0.5 * (l_j_set[p1][2] * l_j_set[p2][2])
    #             sig14 = sqrt(l_j_set[p1][0] * l_j_set[p2][0])
    #             nonbonded_force.setExceptionParameters(i, p1, p2, charge, sig14, eps)
    #         # If there is a virtual site in the molecule we have to change the exceptions and pairs lists
    #         # Old method which needs updating
    #         # if excep_pairs:
    #         #     for x in range(len(excep_pairs)):  # scale 14 interactions
    #         #         if p1 == excep_pairs[x, 0] and p2 == excep_pairs[x, 1] or p2 == excep_pairs[x, 0] and p1 == \
    #         #                 excep_pairs[x, 1]:
    #         #             charge1, sigma1, epsilon1 = nonbonded_force.getParticleParameters(p1)
    #         #             charge2, sigma2, epsilon2 = nonbonded_force.getParticleParameters(p2)
    #         #             q = charge1 * charge2 * 0.5
    #         #             sig14 = sqrt(sigma1 * sigma2) * 0.5
    #         #             eps = sqrt(epsilon1 * epsilon2) * 0.5
    #         #             nonbonded_force.setExceptionParameters(i, p1, p2, q, sig14, eps)
    #         #
    #         # if normal_pairs:
    #         #     for x in range(len(normal_pairs)):
    #         #         if p1 == normal_pairs[x, 0] and p2 == normal_pairs[x, 1] or p2 == normal_pairs[x, 0] and p1 == \
    #         #                 normal_pairs[x, 1]:
    #         #             charge1, sigma1, epsilon1 = nonbonded_force.getParticleParameters(p1)
    #         #             charge2, sigma2, epsilon2 = nonbonded_force.getParticleParameters(p2)
    #         #             q = charge1 * charge2
    #         #             sig14 = sqrt(sigma1 * sigma2)
    #         #             eps = sqrt(epsilon1 * epsilon2)
    #         #             nonbonded_force.setExceptionParameters(i, p1, p2, q, sig14, eps)
    #
    #     return self.system
=======
    def opls_lj(self):
        """
        This function changes the standard OpenMM combination rules to use OPLS, execp and normal pairs are only
        required if their are virtual sites in the molecule.
        """

        # Get the system information from the openmm system
        forces = {self.system.getForce(index).__class__.__name__: self.system.getForce(index) for index in
                  range(self.system.getNumForces())}
        # Use the nondonded_force to get the same rules
        nonbonded_force = forces['NonbondedForce']
        lorentz = mm.CustomNonbondedForce(
            'epsilon*((sigma/r)^12-(sigma/r)^6); sigma=sqrt(sigma1*sigma2); epsilon=sqrt(epsilon1*epsilon2)*4.0')
        lorentz.setNonbondedMethod(nonbonded_force.getNonbondedMethod())
        lorentz.addPerParticleParameter('sigma')
        lorentz.addPerParticleParameter('epsilon')
        lorentz.setCutoffDistance(nonbonded_force.getCutoffDistance())
        self.system.addForce(lorentz)

        l_j_set = {}
        # For each particle, calculate the combination list again
        for index in range(nonbonded_force.getNumParticles()):
            charge, sigma, epsilon = nonbonded_force.getParticleParameters(index)
            l_j_set[index] = (sigma, epsilon, charge)
            lorentz.addParticle([sigma, epsilon])
            nonbonded_force.setParticleParameters(index, charge, 0, 0)

        for i in range(nonbonded_force.getNumExceptions()):
            (p1, p2, q, sig, eps) = nonbonded_force.getExceptionParameters(i)
            # ALL THE 12,13 and 14 interactions are EXCLUDED FROM CUSTOM NONBONDED FORCE
            lorentz.addExclusion(p1, p2)
            if eps._value != 0.0:
                charge = 0.5 * (l_j_set[p1][2] * l_j_set[p2][2])
                sig14 = np.sqrt(l_j_set[p1][0] * l_j_set[p2][0])
                nonbonded_force.setExceptionParameters(i, p1, p2, charge, sig14, eps)
            # If there is a virtual site in the molecule we have to change the exceptions and pairs lists
            # Old method which needs updating
            # if excep_pairs:
            #     for x in range(len(excep_pairs)):  # scale 14 interactions
            #         if p1 == excep_pairs[x, 0] and p2 == excep_pairs[x, 1] or p2 == excep_pairs[x, 0] and p1 == \
            #                 excep_pairs[x, 1]:
            #             charge1, sigma1, epsilon1 = nonbonded_force.getParticleParameters(p1)
            #             charge2, sigma2, epsilon2 = nonbonded_force.getParticleParameters(p2)
            #             q = charge1 * charge2 * 0.5
            #             sig14 = sqrt(sigma1 * sigma2) * 0.5
            #             eps = sqrt(epsilon1 * epsilon2) * 0.5
            #             nonbonded_force.setExceptionParameters(i, p1, p2, q, sig14, eps)
            #
            # if normal_pairs:
            #     for x in range(len(normal_pairs)):
            #         if p1 == normal_pairs[x, 0] and p2 == normal_pairs[x, 1] or p2 == normal_pairs[x, 0] and p1 == \
            #                 normal_pairs[x, 1]:
            #             charge1, sigma1, epsilon1 = nonbonded_force.getParticleParameters(p1)
            #             charge2, sigma2, epsilon2 = nonbonded_force.getParticleParameters(p2)
            #             q = charge1 * charge2
            #             sig14 = sqrt(sigma1 * sigma2)
            #             eps = sqrt(epsilon1 * epsilon2)
            #             nonbonded_force.setExceptionParameters(i, p1, p2, q, sig14, eps)

        return self.system
>>>>>>> 6944c604
<|MERGE_RESOLUTION|>--- conflicted
+++ resolved
@@ -3,14 +3,6 @@
 from QUBEKit.decorators import timer_logger, for_all_methods
 from QUBEKit.engines import PSI4, OpenMM
 
-<<<<<<< HEAD
-from numpy import array, zeros, sqrt, sum, exp, round, append
-from scipy.optimize import minimize
-import matplotlib.pyplot as plt
-
-from subprocess import run as sub_run
-=======
->>>>>>> 6944c604
 from collections import OrderedDict
 from copy import deepcopy
 import os
@@ -1064,21 +1056,11 @@
         for val in self.tor_types.values():
             for j, dihedral in enumerate(val[0]):
                 for v_n in range(4):
-<<<<<<< HEAD
-                    torsion_force.setTorsionParameters(index=v_n + val[2][j],
-                                                       particle1=dihedral[0], particle2=dihedral[1],
-                                                       particle3=dihedral[2], particle4=dihedral[3],
-                                                       periodicity=v_n + 1, phase=self.phases[v_n],
-                                                       k=val[1][v_n])
-                    i += 1
-        torsion_force.updateParametersInContext(self.openMM.simulation.context)
-=======
                     torsion_force.setTorsionParameters(
                         index=v_n + val[2][j], periodicity=v_n + 1, phase=self.phases[v_n], k=val[1][v_n],
                         particle1=dihedral[0], particle2=dihedral[1], particle3=dihedral[2], particle4=dihedral[3]
                     )
         torsion_force.updateParametersInContext(self.simulation.context)
->>>>>>> 6944c604
 
         return self.openMM
 
@@ -1300,7 +1282,6 @@
                     except KeyError:
                         self.molecule.PeriodicTorsionForce[tuple(reversed(dihedral))][vn][1] = str(val[1][vn])
 
-<<<<<<< HEAD
     # def opls_lj(self):
     #     """
     #     This function changes the standard OpenMM combination rules to use OPLS, execp and normal pairs are only
@@ -1360,66 +1341,4 @@
     #         #             eps = sqrt(epsilon1 * epsilon2)
     #         #             nonbonded_force.setExceptionParameters(i, p1, p2, q, sig14, eps)
     #
-    #     return self.system
-=======
-    def opls_lj(self):
-        """
-        This function changes the standard OpenMM combination rules to use OPLS, execp and normal pairs are only
-        required if their are virtual sites in the molecule.
-        """
-
-        # Get the system information from the openmm system
-        forces = {self.system.getForce(index).__class__.__name__: self.system.getForce(index) for index in
-                  range(self.system.getNumForces())}
-        # Use the nondonded_force to get the same rules
-        nonbonded_force = forces['NonbondedForce']
-        lorentz = mm.CustomNonbondedForce(
-            'epsilon*((sigma/r)^12-(sigma/r)^6); sigma=sqrt(sigma1*sigma2); epsilon=sqrt(epsilon1*epsilon2)*4.0')
-        lorentz.setNonbondedMethod(nonbonded_force.getNonbondedMethod())
-        lorentz.addPerParticleParameter('sigma')
-        lorentz.addPerParticleParameter('epsilon')
-        lorentz.setCutoffDistance(nonbonded_force.getCutoffDistance())
-        self.system.addForce(lorentz)
-
-        l_j_set = {}
-        # For each particle, calculate the combination list again
-        for index in range(nonbonded_force.getNumParticles()):
-            charge, sigma, epsilon = nonbonded_force.getParticleParameters(index)
-            l_j_set[index] = (sigma, epsilon, charge)
-            lorentz.addParticle([sigma, epsilon])
-            nonbonded_force.setParticleParameters(index, charge, 0, 0)
-
-        for i in range(nonbonded_force.getNumExceptions()):
-            (p1, p2, q, sig, eps) = nonbonded_force.getExceptionParameters(i)
-            # ALL THE 12,13 and 14 interactions are EXCLUDED FROM CUSTOM NONBONDED FORCE
-            lorentz.addExclusion(p1, p2)
-            if eps._value != 0.0:
-                charge = 0.5 * (l_j_set[p1][2] * l_j_set[p2][2])
-                sig14 = np.sqrt(l_j_set[p1][0] * l_j_set[p2][0])
-                nonbonded_force.setExceptionParameters(i, p1, p2, charge, sig14, eps)
-            # If there is a virtual site in the molecule we have to change the exceptions and pairs lists
-            # Old method which needs updating
-            # if excep_pairs:
-            #     for x in range(len(excep_pairs)):  # scale 14 interactions
-            #         if p1 == excep_pairs[x, 0] and p2 == excep_pairs[x, 1] or p2 == excep_pairs[x, 0] and p1 == \
-            #                 excep_pairs[x, 1]:
-            #             charge1, sigma1, epsilon1 = nonbonded_force.getParticleParameters(p1)
-            #             charge2, sigma2, epsilon2 = nonbonded_force.getParticleParameters(p2)
-            #             q = charge1 * charge2 * 0.5
-            #             sig14 = sqrt(sigma1 * sigma2) * 0.5
-            #             eps = sqrt(epsilon1 * epsilon2) * 0.5
-            #             nonbonded_force.setExceptionParameters(i, p1, p2, q, sig14, eps)
-            #
-            # if normal_pairs:
-            #     for x in range(len(normal_pairs)):
-            #         if p1 == normal_pairs[x, 0] and p2 == normal_pairs[x, 1] or p2 == normal_pairs[x, 0] and p1 == \
-            #                 normal_pairs[x, 1]:
-            #             charge1, sigma1, epsilon1 = nonbonded_force.getParticleParameters(p1)
-            #             charge2, sigma2, epsilon2 = nonbonded_force.getParticleParameters(p2)
-            #             q = charge1 * charge2
-            #             sig14 = sqrt(sigma1 * sigma2)
-            #             eps = sqrt(epsilon1 * epsilon2)
-            #             nonbonded_force.setExceptionParameters(i, p1, p2, q, sig14, eps)
-
-        return self.system
->>>>>>> 6944c604
+    #     return self.system