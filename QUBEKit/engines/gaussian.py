--- conflicted
+++ resolved
@@ -185,11 +185,7 @@
             conversion = constants.HA_TO_KCAL_P_MOL / (constants.BOHR_TO_ANGS ** 2)
             for line in lines[start: end]:
                 # Extend the list with the converted floats from the file, splitting on spaces and removing '\n' tags.
-<<<<<<< HEAD
-                hessian_list.extend([float(num) * 627.509391 / (0.529177 ** 2) for num in line.strip('\n').split()])
-=======
                 hessian_list.extend([float(num) * conversion for num in line.strip('\n').split()])
->>>>>>> 38aa4a52
 
         hess_size = 3 * len(self.molecule.atoms)
 
