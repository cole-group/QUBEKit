--- conflicted
+++ resolved
@@ -85,7 +85,6 @@
             lines = vol_file.readlines()
 
         vols = [float(line.split()[-1]) for line in lines[2:atom_total + 2]]
-<<<<<<< HEAD
 
         for pos, atom in enumerate(self.ddec_data):
             atom.append(vols[pos])
@@ -97,7 +96,7 @@
         ['atom number', 'atom type', 'x', 'y', 'z', 'charge', 'vol']
         All vals are float except atom number (int) and atom type (str).
         """
-        # TODO do we need this if we know the order from the ligand class?
+
         # First file contains atom number, type and xyz coords:
         with open('ddec.xyz', 'r') as file:
             lines = file.readlines()
@@ -123,47 +122,7 @@
 
         if not charge_pos and vol_pos:
             raise EOFError('Cannot locate charges and / or volumes in ddec.onetep file.')
-
-=======
-
-        for pos, atom in enumerate(self.ddec_data):
-            atom.append(vols[pos])
-
-    def extract_params_onetep(self):
-        """
-        From ONETEP output files, extract the necessary parameters for calculation of L-J.
-        Desired format:
-        ['atom number', 'atom type', 'x', 'y', 'z', 'charge', 'vol']
-        All vals are float except atom number (int) and atom type (str).
-        """
-
-        # First file contains atom number, type and xyz coords:
-        with open('ddec.xyz', 'r') as file:
-            lines = file.readlines()
-
-        for pos, line in enumerate(lines[2:]):
-            atom, *coords = line.split()
-            self.ddec_data.append([pos, atom] + [float(coord) for coord in coords])
-
-        # Second file contains the rest (charges, dipoles and volumes):
-        with open('ddec.onetep', 'r') as file:
-            lines = file.readlines()
-
-        charge_pos, vol_pos = False, False
-        for pos, line in enumerate(lines):
-
-            # Charges marker in file:
-            if 'DDEC density' in line:
-                charge_pos = pos + 7
-
-            # Volumes marker in file:
-            if 'DDEC Radial' in line:
-                vol_pos = pos + 4
-
-        if not charge_pos and vol_pos:
-            raise EOFError('Cannot locate charges and / or volumes in ddec.onetep file.')
-
->>>>>>> 6e774e13
+            
         charges = [float(line.split()[-1]) for line in lines[charge_pos: charge_pos + len(self.ddec_data)]]
         check_net_charge(charges, ideal_net=self.defaults_dict['charge'])
 
