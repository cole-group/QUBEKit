#!/usr/bin/env python3

from QUBEKit.decorators import for_all_methods, timer_logger

from collections import OrderedDict
from copy import deepcopy
import os
from shutil import copy
from subprocess import run as sub_run
from tempfile import TemporaryDirectory

import xml.etree.ElementTree as ET
from xml.dom.minidom import parseString
from simtk.openmm import app, XmlSerializer


class Parametrisation:
    """
    Class of methods which perform the initial parametrisation for the molecule.
    The Parameters will be stored into the molecule as dictionaries as this is easy to manipulate and convert
    to a parameter tree.

    Note all parameters gathered here are indexed from 0,
    whereas the ligand object indices start from 1 for all networkx related properties such as bonds!


    Parameters
    ---------
    molecule : QUBEKit molecule object

    input_file : an OpenMM style xml file associated with the molecule object

    fftype : the FF type the molecule will be parametrised with
             only needed in the case of gaff or gaff2 else will be assigned based on class used.

    Returns
    -------
    AtomTypes : dictionary of the atom names, the associated OPLS type and class type stored under number.
                {0: [C00, OPLS_800, C800]}

    Residues : dictionary of residue names indexed by the order they appear.

    HarmonicBondForce : dictionary of equilibrium distances and force constants stored under the bond tuple.
                        {(0, 1): [eqr=456, fc=984375]}

    HarmonicAngleForce : dictionary of equilibrium  angles and force constant stored under the angle tuple.

    PeriodicTorsionForce : dictionary of periodicity, barrier and phase stored under the torsion tuple.

    NonbondedForce : dictionary of charge, sigma and epsilon stored under the original atom ordering.
    """

    def __init__(self, molecule, input_file=None, fftype=None):

        self.molecule = molecule
        self.input_file = input_file
        self.fftype = fftype
        self.combination = 'amber'

        # could be a problem for boron compounds
        # TODO Set back to None if there are none
        self.molecule.AtomTypes = {}
        self.molecule.HarmonicBondForce = {}
        self.molecule.HarmonicAngleForce = {}
        self.molecule.NonbondedForce = OrderedDict()
        self.molecule.PeriodicTorsionForce = OrderedDict()

    def __repr__(self):
        return f'{self.__class__.__name__}({self.__dict__!r})'

    def gather_parameters(self):
        """
        This method parses the serialised xml file and collects the parameters ready to pass them
        to build tree.
        """

        # Try to gather the AtomTypes first
<<<<<<< HEAD
        for atom in self.molecule.atoms:
            self.molecule.AtomTypes[atom.index] = [atom.name, 'QUBE_' + str(000 + atom.index),
                                                   str(atom.element) + str(000 + atom.index)]
=======
        for i, atom in enumerate(self.molecule.atom_names):
            self.molecule.AtomTypes[i] = [atom, 'QUBE_' + str(800 + i),
                                          str(self.molecule.coords['input'][i][0]) + str(800 + i),
                                          self.molecule.mol2_types[i]]
>>>>>>> 424c6953

        in_root = ET.parse('serialised.xml').getroot()

        # Extract all bond data
        for Bond in in_root.iter('Bond'):
            bond = (int(Bond.get('p1')), int(Bond.get('p2')))
            self.molecule.HarmonicBondForce[bond] = [Bond.get('d'), Bond.get('k')]

        # Extract all angle data
        for Angle in in_root.iter('Angle'):
            angle = int(Angle.get('p1')), int(Angle.get('p2')), int(Angle.get('p3'))
            self.molecule.HarmonicAngleForce[angle] = [Angle.get('a'), Angle.get('k')]

        # Extract all non-bonded data
        i = 0
        for Atom in in_root.iter('Particle'):
            if "eps" in Atom.attrib:
                self.molecule.NonbondedForce[i] = [Atom.get('q'), Atom.get('sig'), Atom.get('eps')]
                i += 1

        # Extract all of the torsion data
        phases = ['0', '3.141592653589793', '0', '3.141592653589793']
        for Torsion in in_root.iter('Torsion'):
            tor_str_forward = tuple(int(Torsion.get(f'p{i}')) for i in range(1, 5))
            tor_str_back = tuple(reversed(tor_str_forward))

            if tor_str_forward not in self.molecule.PeriodicTorsionForce and tor_str_back not in self.molecule.PeriodicTorsionForce:
                self.molecule.PeriodicTorsionForce[tor_str_forward] = [
                    [Torsion.get('periodicity'), Torsion.get('k'), phases[int(Torsion.get('periodicity')) - 1]]]

            elif tor_str_forward in self.molecule.PeriodicTorsionForce:
                self.molecule.PeriodicTorsionForce[tor_str_forward].append(
                    [Torsion.get('periodicity'), Torsion.get('k'), phases[int(Torsion.get('periodicity')) - 1]])

            elif tor_str_back in self.molecule.PeriodicTorsionForce:
                self.molecule.PeriodicTorsionForce[tor_str_back].append(
                    [Torsion.get('periodicity'), Torsion.get('k'), phases[int(Torsion.get('periodicity')) - 1]])

        # Now we have all of the torsions from the openMM system
        # we should check if any torsions we found in the molecule do not have parameters
        # if they don't give them the default 0 parameter this will not change the energy
        if self.molecule.dihedrals is not None:
            for tor_list in self.molecule.dihedrals.values():
                for torsion in tor_list:
                    if torsion not in self.molecule.PeriodicTorsionForce and tuple(reversed(torsion)) not in self.molecule.PeriodicTorsionForce:
                        self.molecule.PeriodicTorsionForce[torsion] = [['1', '0', '0'], ['2', '0', '3.141592653589793'], ['3', '0', '0'], ['4', '0', '3.141592653589793']]

        # Now we need to fill in all blank phases of the Torsions
        for key, val in self.molecule.PeriodicTorsionForce.items():
            vns = ['1', '2', '3', '4']
            if len(val) < 4:
                # now need to add the missing terms from the torsion force
                for force in val:
                    vns.remove(force[0])
                for i in vns:
                    val.append([i, '0', phases[int(i) - 1]])
        # sort by periodicity using lambda function
        for key, val in self.molecule.PeriodicTorsionForce.items():
            val.sort(key=lambda x: x[0])

        # now we need to tag the proper and improper torsions and reorder them so the first atom is the central
        improper_torsions = None
        if self.molecule.improper_torsions is not None:
            improper_torsions = OrderedDict()
            for improper in self.molecule.improper_torsions:
                for key, val in self.molecule.PeriodicTorsionForce.items():
                    # for each improper find the corresponding torsion parameters and save
                    if sorted(key) == sorted(improper):
                        # if they match tag the dihedral
                        self.molecule.PeriodicTorsionForce[key].append('Improper')
                        # replace the key with the strict improper order first atom is center
                        improper_torsions[improper] = val

        torsions = deepcopy(self.molecule.PeriodicTorsionForce)
        # Remake the torsion store in the ligand
        self.molecule.PeriodicTorsionForce = OrderedDict((v, k) for v, k in torsions.items() if k[-1] != 'Improper')
        # now we need to add the impropers at the end of the torsion object

        if improper_torsions is not None:
            for key, val in improper_torsions.items():
                self.molecule.PeriodicTorsionForce[key] = val

<<<<<<< HEAD
=======
    def get_gaff_types(self, fftype='gaff', file=None):
        """
        Convert the pdb file into a mol2 antechamber file and get the gaff atom types and bonds if we need them.
        """

        # TODO Instead of file argument, just look for a mol2 file?

        # call Antechamber to convert if we don't have the mol2 file
        if file is None:
            cwd = os.getcwd()

            pdb_path = os.path.abspath(self.molecule.filename)
            mol2_path = os.path.abspath(f'{self.molecule.name}.mol2')

            # Do this in a temp directory as it produces a lot of files
            with TemporaryDirectory() as temp:
                os.chdir(temp)
                copy(pdb_path, 'in.pdb')

                # Call Antechamber
                cmd = f'antechamber -i in.pdb -fi pdb -o out.mol2 -fo mol2 -s 2 -at {fftype} -c bcc'

                if self.molecule.charge != 0:
                    cmd += f' -nc {self.molecule.charge}'

                with open('ante_log.txt', 'w+') as log:
                    sub_run(cmd, shell=True, stdout=log, stderr=log)

                # Ensure command worked
                try:
                    # Copy the gaff mol2 and antechamber file back
                    copy('out.mol2', mol2_path)
                    copy('ante_log.txt', cwd)
                except FileNotFoundError:
                    # If the molecule contains boron we expect this so use RDKit
                    print('using OpenBabel')
                    mol2_file = f'{self.molecule.name}.mol2'
                    Babel.convert('in.pdb', mol2_file)
                    copy(mol2_file, mol2_path)

                os.chdir(cwd)
        else:
            mol2_path = file

        # Check if the pdb file had connections if not we should remake the file
        remake = True if self.molecule.bond_lengths is None else False

        # Get the gaff atom types and bonds in case we don't have this info
        self.molecule.read_mol2(mol2_path)

        # Check if the molecule has bond lengths if not call the update method
        if remake:
            self.molecule.update()

            # Now we need to rewrite the pdb file to have the conect terms
            # Back up the old pdb file
            os.rename(self.molecule.filename, 'backup.pdb')
            # Rewrite the pdb file with the conect terms
            self.molecule.write_pdb(input_type='input')

>>>>>>> 424c6953

@for_all_methods(timer_logger)
class XML(Parametrisation):
    """Read in the parameters for a molecule from an XML file and store them into the molecule."""

    def __init__(self, molecule, input_file=None, fftype='CM1A/OPLS'):

        super().__init__(molecule, input_file, fftype)

        # self.check_xml()
        self.serialise_system()
        self.gather_parameters()
        self.molecule.parameter_engine = 'XML input ' + self.fftype
        self.molecule.combination = 'opls'

    def check_xml(self):
        """
        This function will check through the xml provided
        and ensure that the connections between the mol2/pdb match the xml this is only for boron compounds
        :return: edited xml file
        """

        re_write = False

        # First parse the xml file
        in_root = ET.parse(self.molecule.name + '.xml').getroot()

        # Now record all of the bonds in the file
        bonds = []
        for Bond in in_root.iter('Bond'):
            # There are two Bond entries and we want the first type
            try:
                bonds.append((int(Bond.get('from')), int(Bond.get('to'))))
            except TypeError:
                break

        # Now make sure the amount of bonds match
        if self.molecule.bond_lengths is not None and len(self.molecule.bond_lengths) != len(bonds):
            for bond in self.molecule.bond_lengths:
                zeroed_bond = (bond[0] - 1, bond[1] - 1)
                if zeroed_bond not in bonds and tuple(reversed(zeroed_bond)) not in bonds:
                    print(f'Warning parameters missing for bond {self.molecule.atom_names[zeroed_bond[0]]}-'
                          f'{self.molecule.atom_names[zeroed_bond[1]]}, adding estimate')

                    re_write = True

                    # Now add the bond tag and parameter tags
                    bond_root = in_root.find('Residues/Residue')
                    ET.SubElement(bond_root, 'Bond', attrib={'from': str(zeroed_bond[0]), 'to': str(zeroed_bond[1])})

                    # Now add the general parameters these will be replaced by the seminario method anyway
                    param_root = in_root.find('HarmonicBondForce')
                    ET.SubElement(param_root, 'Bond', attrib={'class1': f'{self.molecule.molecule["input"][zeroed_bond[0]][0]}{800 + zeroed_bond[0]}',
                                                              'class2': f'{self.molecule.molecule["input"][zeroed_bond[1]][0]}{800 + zeroed_bond[1]}',
                                                              'length': str(0.140000), 'k': str(392459.200000)})

        # Record all of the angle parameters
        angles = []
        for Angle in in_root.iter('Angle'):
            angles.append((int(Angle.get('class1')[-2:]), int(Angle.get('class2')[-2:]), int(Angle.get('class3')[-2:])))

        # Now we add an angle parameter if it is missing
        if self.molecule.angles is not None and len(self.molecule.angles) != len(angles):
            for angle in self.molecule.angles:
                zeroed_angle = (angle[0] - 1, angle[1] - 1, angle[2] - 1)
                if zeroed_angle not in angles and tuple(reversed(zeroed_angle)) not in angles:
                    print(f'Warning parameters missing for angle {self.molecule.atom_names[zeroed_angle[0]]}-'
                          f'{self.molecule.atom_names[zeroed_angle[1]]}-{self.molecule.atom_names[zeroed_angle[2]]}'
                          f', adding estimate')

                    re_write = True

                    # Now add the general angle parameters
                    angle_root = in_root.find('HarmonicAngleForce')
                    ET.SubElement(angle_root, 'Angle', attrib={'class1': f'{self.molecule.molecule["input"][zeroed_angle[0]][0]}{800 + zeroed_angle[0]}',
                                                               'class2': f'{self.molecule.molecule["input"][zeroed_angle[1]][0]}{800 + zeroed_angle[1]}',
                                                               'class3': f'{self.molecule.molecule["input"][zeroed_angle[2]][0]}{800 + zeroed_angle[2]}',
                                                               'angle': str(2.094395), 'k': str(527.184000)})

        # No dihedrals added as they are added during reading the serialised system

        if re_write:
            # Now we need to remove the old XML and write the new one!
            print('Rewriting the xml with missing parameters')
            os.remove(f'{self.molecule.name}.xml')
            messy = ET.tostring(in_root, 'utf-8')
            pretty_xml_string = parseString(messy).toprettyxml(indent="")
            with open(f'{self.molecule.name}.xml', 'w+') as xml:
                xml.write(pretty_xml_string)

    def serialise_system(self):
        """Serialise the input XML system using openmm."""

        pdb = app.PDBFile(f'{self.molecule.name}.pdb')
        modeller = app.Modeller(pdb.topology, pdb.positions)

        if self.input_file:
            forcefield = app.ForceField(self.input_file)
        else:
            try:
                forcefield = app.ForceField(self.molecule.name + '.xml')
            except FileNotFoundError:
                raise FileNotFoundError('No .xml type file found.')

        system = forcefield.createSystem(modeller.topology, nonbondedMethod=app.NoCutoff, constraints=None)

        xml = XmlSerializer.serializeSystem(system)
        with open('serialised.xml', 'w+') as out:
            out.write(xml)


@for_all_methods(timer_logger)
class XMLProtein(Parametrisation):
    """Read in the parameters for a protein from the QUBEKit_general XML file and store them into the protein."""

    def __init__(self, protein, input_file='QUBE_general_pi.xml', fftype='CM1A/OPLS'):

        super().__init__(protein, input_file, fftype)

        self.serialise_system()
        self.gather_parameters()
        self.molecule.parameter_engine = 'XML input ' + self.fftype
        self.molecule.combination = 'opls'

    def serialise_system(self):
        """Serialise the input XML system using openmm."""

        pdb = app.PDBFile(self.molecule.filename)
        modeller = app.Modeller(pdb.topology, pdb.positions)

        if self.input_file:
            forcefield = app.ForceField(self.input_file)
        else:
            try:
                forcefield = app.ForceField(self.molecule.name + '.xml')
            except FileNotFoundError:
                raise FileNotFoundError('No .xml type file found.')

        system = forcefield.createSystem(modeller.topology, nonbondedMethod=app.NoCutoff, constraints=None)

        xml = XmlSerializer.serializeSystem(system)
        with open('serialised.xml', 'w+') as out:
            out.write(xml)

    def gather_parameters(self):
        """This method parses the serialised xml file and collects the parameters ready to pass them
        to build tree.
        """

        # Try to gather the AtomTypes first
<<<<<<< HEAD
        for atom in self.molecule.atoms:
            self.molecule.AtomTypes[atom.index] = [atom.name, 'QUBE_' + str(atom.index), atom.name]
=======
        for i, atom in enumerate(self.molecule.atom_names):
            self.molecule.AtomTypes[i] = [atom, 'QUBE_' + str(i),
                                          str(self.molecule.coords['input'][i][0]) + str(i)]
>>>>>>> 424c6953

        input_xml_file = 'serialised.xml'
        in_root = ET.parse(input_xml_file).getroot()

        # Extract all bond data
        for Bond in in_root.iter('Bond'):
            self.molecule.HarmonicBondForce[(int(Bond.get('p1')), int(Bond.get('p2')))] = [Bond.get('d'), Bond.get('k')]

        # before we continue update the protein class
        self.molecule.update()

        # Extract all angle data
        for Angle in in_root.iter('Angle'):
            self.molecule.HarmonicAngleForce[int(Angle.get('p1')), int(Angle.get('p2')), int(Angle.get('p3'))] = [
                Angle.get('a'), Angle.get('k')]

        # Extract all non-bonded data
        i = 0
        for Atom in in_root.iter('Particle'):
            if "eps" in Atom.attrib:
                self.molecule.NonbondedForce[i] = [Atom.get('q'), Atom.get('sig'), Atom.get('eps')]
                i += 1

        # Extract all of the torsion data
        phases = ['0', '3.141592653589793', '0', '3.141592653589793']
        for Torsion in in_root.iter('Torsion'):
            tor_string_forward = tuple(int(Torsion.get(f'p{i}')) for i in range(1, 5))
            tor_string_back = tuple(reversed(tor_string_forward))

            if tor_string_forward not in self.molecule.PeriodicTorsionForce and tor_string_back not in self.molecule.PeriodicTorsionForce:
                self.molecule.PeriodicTorsionForce[tor_string_forward] = [
                    [Torsion.get('periodicity'), Torsion.get('k'), phases[int(Torsion.get('periodicity')) - 1]]]
            elif tor_string_forward in self.molecule.PeriodicTorsionForce:
                self.molecule.PeriodicTorsionForce[tor_string_forward].append(
                    [Torsion.get('periodicity'), Torsion.get('k'), phases[int(Torsion.get('periodicity')) - 1]])
            elif tor_string_back in self.molecule.PeriodicTorsionForce:
                self.molecule.PeriodicTorsionForce[tor_string_back].append(
                    [Torsion.get('periodicity'), Torsion.get('k'), phases[int(Torsion.get('periodicity')) - 1]])
        # Now we have all of the torsions from the openMM system
        # we should check if any torsions we found in the molecule do not have parameters
        # if they don't give them the default 0 parameter this will not change the energy
        for tor_list in self.molecule.dihedrals.values():
            for torsion in tor_list:
                # change the indexing to check if they match
                param = tuple(torsion[i] - 1 for i in range(4))
                if param not in self.molecule.PeriodicTorsionForce and tuple(
                        reversed(param)) not in self.molecule.PeriodicTorsionForce:
                    self.molecule.PeriodicTorsionForce[param] = [['1', '0', '0'], ['2', '0', '3.141592653589793'],
                                                                 ['3', '0', '0'], ['4', '0', '3.141592653589793']]

        # Now we need to fill in all blank phases of the Torsions
        for key, val in self.molecule.PeriodicTorsionForce.items():
            vns = ['1', '2', '3', '4']
            if len(val) < 4:
                # now need to add the missing terms from the torsion force
                for force in val:
                    vns.remove(force[0])
                for i in vns:
                    val.append([i, '0', phases[int(i) - 1]])
        # sort by periodicity using lambda function
        for force in self.molecule.PeriodicTorsionForce.values():
            force.sort(key=lambda x: x[0])

        # now we need to tag the proper and improper torsions and reorder them so the first atom is the central
        improper_torsions = OrderedDict()
        for improper in self.molecule.improper_torsions:
            for key, val in self.molecule.PeriodicTorsionForce.items():
                # for each improper find the corresponding torsion parameters and save
                if sorted(key) == sorted(tuple([x - 1 for x in improper])):
                    # if they match tag the dihedral
                    self.molecule.PeriodicTorsionForce[key].append('Improper')
                    # replace the key with the strict improper order first atom is center
                    improper_torsions[tuple([x - 1 for x in improper])] = val

        torsions = deepcopy(self.molecule.PeriodicTorsionForce)
        # now we should remake the torsion store in the ligand
        self.molecule.PeriodicTorsionForce = OrderedDict((v, k) for v, k in torsions.items() if k[-1] != 'Improper')
        # now we need to add the impropers at the end of the torsion object
        for key, val in improper_torsions.items():
            self.molecule.PeriodicTorsionForce[key] = val


@for_all_methods(timer_logger)
class AnteChamber(Parametrisation):
    """
    Use AnteChamber to parametrise the Ligand first using gaff or gaff2
    then build and export the xml tree object.
    """

    def __init__(self, molecule, input_file=None, fftype='gaff'):

        super().__init__(molecule, input_file, fftype)

        self.antechamber_cmd()
        self.serialise_system()
        self.gather_parameters()
        self.prmtop = None
        self.inpcrd = None
        self.molecule.parameter_engine = 'AnteChamber ' + self.fftype
        self.molecule.combination = self.combination

    def serialise_system(self):
        """Serialise the amber style files into an openmm object."""

        prmtop = app.AmberPrmtopFile(self.prmtop)
        system = prmtop.createSystem(nonbondedMethod=app.NoCutoff, constraints=None)

        with open('serialised.xml', 'w+') as out:
            out.write(XmlSerializer.serializeSystem(system))

    def antechamber_cmd(self):
        """Method to run Antechamber, parmchk2 and tleap."""

        # file paths when moving in and out of temp locations
        cwd = os.getcwd()
        mol2 = os.path.abspath(f'{self.molecule.name}.mol2')
        pdb_path = os.path.abspath(f'{self.molecule.name}.pdb')
        frcmod_file = os.path.abspath(f'{self.molecule.name}.frcmod')
        prmtop_file = os.path.abspath(f'{self.molecule.name}.prmtop')
        inpcrd_file = os.path.abspath(f'{self.molecule.name}.inpcrd')
        ant_log = os.path.abspath('Antechamber.log')

        # Call Antechamber
        # Do this in a temp directory as it produces a lot of files
        with TemporaryDirectory() as temp:
            os.chdir(temp)
            copy(pdb_path, 'in.pdb')

            # Call Antechamber
            cmd = f'antechamber -i in.pdb -fi pdb -o out.mol2 -fo mol2 -s 2 -at {self.fftype} -c bcc -nc {self.molecule.charge}'

            with open('ante_log.txt', 'w+') as log:
                sub_run(cmd, shell=True, stdout=log, stderr=log)

            # Ensure command worked
            try:
                # Copy the gaff mol2 and antechamber file back
                copy('out.mol2', mol2)
                copy('ante_log.txt', cwd)
            except FileNotFoundError:
                print('Antechamber could not convert this file type is it a valid pdb?')

            os.chdir(cwd)

        # Work in temp directory due to the amount of files made by antechamber
        with TemporaryDirectory() as temp:
            os.chdir(temp)
            copy(mol2, 'out.mol2')

            # Run parmchk
            with open('Antechamber.log', 'a') as log:
                sub_run(f"parmchk2 -i out.mol2 -f mol2 -o out.frcmod -s {self.fftype}",
                        shell=True, stdout=log, stderr=log)

            # Ensure command worked
            if not os.path.exists('out.frcmod'):
                raise FileNotFoundError('out.frcmod not found parmchk2 failed!')

            # Now get the files back from the temp folder
            copy('out.mol2', mol2)
            copy('out.frcmod', frcmod_file)
            copy('Antechamber.log', ant_log)

        # Now we need to run tleap to get the prmtop and inpcrd files
        with TemporaryDirectory() as temp:
            os.chdir(temp)
            copy(mol2, 'in.mol2')
            copy(frcmod_file, 'in.frcmod')
            copy(ant_log, 'Antechamber.log')

            # make tleap command file
            with open('tleap_commands', 'w+') as tleap:
                tleap.write("""source oldff/leaprc.ff99SB
                               source leaprc.gaff
                               LIG = loadmol2 in.mol2
                               check LIG
                               loadamberparams in.frcmod
                               saveamberparm LIG out.prmtop out.inpcrd
                               quit""")

            # Now run tleap
            with open('Antechamber.log', 'a') as log:
                sub_run('tleap -f tleap_commands', shell=True, stdout=log, stderr=log)

            # Check results present
            if not os.path.exists('out.prmtop') or not os.path.exists('out.inpcrd'):
                raise FileNotFoundError('Neither out.prmtop nor out.inpcrd found; tleap failed!')

            copy('Antechamber.log', ant_log)
            copy('out.prmtop', prmtop_file)
            copy('out.inpcrd', inpcrd_file)
            os.chdir(cwd)

        # Now give the file names to parametrisation method
        self.prmtop = f'{self.molecule.name}.prmtop'
        self.inpcrd = f'{self.molecule.name}.inpcrd'


<<<<<<< HEAD
class OPLSServer(Parametrisation):
    """Is it possible to contact the ligpargen server and get the pdb and xml file for a molecule?"""
=======
@for_all_methods(timer_logger)
class BOSS(Parametrisation):
    """
    This class uses the BOSS software to parametrise a molecule using the CM1A/OPLS FF.
    The parameters are then stored in the parameter dictionaries.
    """

    # TODO make sure order is consistent with PDB.
    def __init__(self, molecule, input_file=None, fftype='CM1A/OPLS'):

        super().__init__(molecule, input_file, fftype)

        self.boss_cmd()
        self.gather_parameters()
        self.molecule.parameter_engine = 'BOSS ' + self.fftype
        self.molecule.combination = 'opls'

    def boss_cmd(self):
        """
        This method is used to call the required BOSS scripts.
        1 The zmat file with CM1A charges is first generated for the molecule keeping the same pdb order.
        2 A single point calculation is done.
        """

        pass

    def gather_parameters(self):
        """
        This method parses the BOSS out file and collects the parameters ready to pass them
        to build tree.
        """
>>>>>>> 424c6953

    pass


class Default:
    """DO NOT REMOVE"""
    pass<|MERGE_RESOLUTION|>--- conflicted
+++ resolved
@@ -75,16 +75,9 @@
         """
 
         # Try to gather the AtomTypes first
-<<<<<<< HEAD
         for atom in self.molecule.atoms:
             self.molecule.AtomTypes[atom.index] = [atom.name, 'QUBE_' + str(000 + atom.index),
                                                    str(atom.element) + str(000 + atom.index)]
-=======
-        for i, atom in enumerate(self.molecule.atom_names):
-            self.molecule.AtomTypes[i] = [atom, 'QUBE_' + str(800 + i),
-                                          str(self.molecule.coords['input'][i][0]) + str(800 + i),
-                                          self.molecule.mol2_types[i]]
->>>>>>> 424c6953
 
         in_root = ET.parse('serialised.xml').getroot()
 
@@ -167,69 +160,6 @@
             for key, val in improper_torsions.items():
                 self.molecule.PeriodicTorsionForce[key] = val
 
-<<<<<<< HEAD
-=======
-    def get_gaff_types(self, fftype='gaff', file=None):
-        """
-        Convert the pdb file into a mol2 antechamber file and get the gaff atom types and bonds if we need them.
-        """
-
-        # TODO Instead of file argument, just look for a mol2 file?
-
-        # call Antechamber to convert if we don't have the mol2 file
-        if file is None:
-            cwd = os.getcwd()
-
-            pdb_path = os.path.abspath(self.molecule.filename)
-            mol2_path = os.path.abspath(f'{self.molecule.name}.mol2')
-
-            # Do this in a temp directory as it produces a lot of files
-            with TemporaryDirectory() as temp:
-                os.chdir(temp)
-                copy(pdb_path, 'in.pdb')
-
-                # Call Antechamber
-                cmd = f'antechamber -i in.pdb -fi pdb -o out.mol2 -fo mol2 -s 2 -at {fftype} -c bcc'
-
-                if self.molecule.charge != 0:
-                    cmd += f' -nc {self.molecule.charge}'
-
-                with open('ante_log.txt', 'w+') as log:
-                    sub_run(cmd, shell=True, stdout=log, stderr=log)
-
-                # Ensure command worked
-                try:
-                    # Copy the gaff mol2 and antechamber file back
-                    copy('out.mol2', mol2_path)
-                    copy('ante_log.txt', cwd)
-                except FileNotFoundError:
-                    # If the molecule contains boron we expect this so use RDKit
-                    print('using OpenBabel')
-                    mol2_file = f'{self.molecule.name}.mol2'
-                    Babel.convert('in.pdb', mol2_file)
-                    copy(mol2_file, mol2_path)
-
-                os.chdir(cwd)
-        else:
-            mol2_path = file
-
-        # Check if the pdb file had connections if not we should remake the file
-        remake = True if self.molecule.bond_lengths is None else False
-
-        # Get the gaff atom types and bonds in case we don't have this info
-        self.molecule.read_mol2(mol2_path)
-
-        # Check if the molecule has bond lengths if not call the update method
-        if remake:
-            self.molecule.update()
-
-            # Now we need to rewrite the pdb file to have the conect terms
-            # Back up the old pdb file
-            os.rename(self.molecule.filename, 'backup.pdb')
-            # Rewrite the pdb file with the conect terms
-            self.molecule.write_pdb(input_type='input')
-
->>>>>>> 424c6953
 
 @for_all_methods(timer_logger)
 class XML(Parametrisation):
@@ -380,14 +310,8 @@
         """
 
         # Try to gather the AtomTypes first
-<<<<<<< HEAD
         for atom in self.molecule.atoms:
             self.molecule.AtomTypes[atom.index] = [atom.name, 'QUBE_' + str(atom.index), atom.name]
-=======
-        for i, atom in enumerate(self.molecule.atom_names):
-            self.molecule.AtomTypes[i] = [atom, 'QUBE_' + str(i),
-                                          str(self.molecule.coords['input'][i][0]) + str(i)]
->>>>>>> 424c6953
 
         input_xml_file = 'serialised.xml'
         in_root = ET.parse(input_xml_file).getroot()
@@ -586,46 +510,6 @@
         self.inpcrd = f'{self.molecule.name}.inpcrd'
 
 
-<<<<<<< HEAD
-class OPLSServer(Parametrisation):
-    """Is it possible to contact the ligpargen server and get the pdb and xml file for a molecule?"""
-=======
-@for_all_methods(timer_logger)
-class BOSS(Parametrisation):
-    """
-    This class uses the BOSS software to parametrise a molecule using the CM1A/OPLS FF.
-    The parameters are then stored in the parameter dictionaries.
-    """
-
-    # TODO make sure order is consistent with PDB.
-    def __init__(self, molecule, input_file=None, fftype='CM1A/OPLS'):
-
-        super().__init__(molecule, input_file, fftype)
-
-        self.boss_cmd()
-        self.gather_parameters()
-        self.molecule.parameter_engine = 'BOSS ' + self.fftype
-        self.molecule.combination = 'opls'
-
-    def boss_cmd(self):
-        """
-        This method is used to call the required BOSS scripts.
-        1 The zmat file with CM1A charges is first generated for the molecule keeping the same pdb order.
-        2 A single point calculation is done.
-        """
-
-        pass
-
-    def gather_parameters(self):
-        """
-        This method parses the BOSS out file and collects the parameters ready to pass them
-        to build tree.
-        """
->>>>>>> 424c6953
-
-    pass
-
-
 class Default:
     """DO NOT REMOVE"""
     pass