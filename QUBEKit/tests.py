#! /usr/bin/env python

from engines import PSI4
from ligand import Ligand
<<<<<<< HEAD
from QUBEKit.modseminario import modified_Seminario_method
import os

=======
from QUBEKit.modseminario import modified_seminario_method
>>>>>>> c6e4eb96

# def gather_charges():
#     """Takes the TheoryTests files and extracts the net charge as a tuple with the molecule + functional
#     For example, opens the benzene_PBE0_001 folder, finds the charges file from DDEC6,
#     finds the net charge from the carbon atoms and finally returns them as:
#     {net charge, benzene_PBE0}
#
#     These charges can then be output to a graph."""
#
#     from operator import itemgetter
#
#     molecules = ['/benzene', '/methane', '/ethane', '/acetone', '/methanol']
#     charges_list = []
#
#     for root, dirs, files in os.walk('./TheoryTests'):
#         for file in files:
#             for i in range(len(molecules)):
#                 if molecules[i] in root:
#                     if file.startswith('DDEC6_even_tempered_net'):
#                         name = file
#                         # print(root + '/' + name)
#                         with open(root + '/' + name, 'r') as charge_file:
#                             net_charge = 0
#                             lines = charge_file.readlines()
#                             for count, line in enumerate(lines):
#                                 if line[0:2] == 'C ':
#                                     net_charge += float(line.split()[4])
#                             # Find average charge
#                             #         net_charge /= (count + 1)
#                         charges_list.append([molecules[i][1:], root.split('_')[-2], round(net_charge, 4)])
#                         # Sort list by molecule
#                         charges_list = sorted(charges_list, key=itemgetter(0))
#                         # Sort list by functional
#                         charges_list = sorted(charges_list, key=itemgetter(1))
#
#     return np.array(charges_list)
#
#
# def plot_charges(charges=gather_charges()):
#
#     import numpy as np
#     import matplotlib.pyplot as plt
#
#     N = 5
#     ind = np.arange(N)  # The x locations for the groups
#     width = 0.18  # The width of the bars
#
#     fig = plt.figure()
#     ax = fig.add_subplot(111)
#
#     # Segregate data according to molecule and functional
#     charges = [float(charge[2]) for charge in charges]
#     B3LYP = charges[0:5]
#     BB1K = charges[5:10]
#     PBE = charges[10:15]
#     wB97X_D = charges[15:20]
#
#     # Set group separation
#     rects1 = ax.bar(ind, B3LYP, width)
#     rects2 = ax.bar(ind + width, BB1K, width)
#     rects3 = ax.bar(ind + width * 2, PBE, width)
#     rects4 = ax.bar(ind + width * 3, wB97X_D, width)
#
#     plt.title('Net Charges Across Carbon Atoms')
#     ax.set_ylabel('Net Charges')
#     ax.set_xticks(ind + width)
#     ax.set_xticklabels(('Acetone', 'benzene', 'ethane', 'methane', 'methanol'))
#     ax.legend((rects1[0], rects2[0], rects3[0], rects4[0]), ('B3LYP', 'BB1K', 'PBE', 'wB97X-D'))
#
#     ax.yaxis.grid(which="both", linewidth=0.7)
#
#     plt.show()


# print(gather_charges())
# print(plot_charges())

defaults_dict = {'charge': 0, 'multiplicity': 1,
                 'bonds engine': 'psi4', 'charges engine': 'chargemol',
                 'ddec version': 6, 'geometric': True, 'solvent': False,
                 'run number': '999', 'config': 'default_config'}


file = 'ethane.pdb'
mol = Ligand(file)
# print(mol)
if defaults_dict['bonds engine'] == 'psi4':
    QMengine = PSI4(mol, defaults_dict['config'], defaults_dict['geometric'], defaults_dict['solvent'])

<<<<<<< HEAD

    os.chdir('QUBEKit_2018_10_31_methane_666')

    if defaults_dict['geometric']:
        # call_geo = Geometric(mol, defaults_dict['config'])
        # print('writing the input files')
        # call_geo.pdb_to_psi4_geo(defaults_dict['charge'], defaults_dict['multiplicity'])
        # print('extracting the optimized structure')
        # print(mol)
        # print('now write the hessian input file and run')
        # QMengine.generate_input(0, 1, QM=True)
=======
    #os.chdir('methane_999')

    if defaults_dict['geometric']:
        #print('writing the input files')
        #QMengine.geo_gradiant(0, 1)
        print('extracting the optimized structure')
        mol = mol.read_xyz_geo()
        print(mol)
        #print('now write the hessian input file and run')
        #QMengine.generate_input(0, 1, QM=True)
>>>>>>> c6e4eb96
        # print(mol.get_bond_lengths(QM=True))
        print('extracting hessian')
        mol = QMengine.hessian()

<<<<<<< HEAD
        print(mol)
        # need to give the vib scalling from the configs folder
        # modified_Seminario_method(0.957, mol)
=======
        def isSymmetric(mat, N):
            for i in range(N):
                for j in range(N):
                    if (mat[i,j] != mat[j,i]):
                        return False
            return True
        print(isSymmetric(mol.hessian, 15))
        print(len(mol.hessian))
        # need to give the vib scalling from the configs folder
        modified_seminario_method(0.957, mol)

>>>>>>> c6e4eb96


# QMengine.generate_input(defaults_dict['charge'], defaults_dict['multiplicity'])<|MERGE_RESOLUTION|>--- conflicted
+++ resolved
@@ -2,13 +2,9 @@
 
 from engines import PSI4
 from ligand import Ligand
-<<<<<<< HEAD
-from QUBEKit.modseminario import modified_Seminario_method
 import os
+from QUBEKit.modseminario import modified_seminario_method
 
-=======
-from QUBEKit.modseminario import modified_seminario_method
->>>>>>> c6e4eb96
 
 # def gather_charges():
 #     """Takes the TheoryTests files and extracts the net charge as a tuple with the molecule + functional
@@ -98,20 +94,7 @@
 if defaults_dict['bonds engine'] == 'psi4':
     QMengine = PSI4(mol, defaults_dict['config'], defaults_dict['geometric'], defaults_dict['solvent'])
 
-<<<<<<< HEAD
-
     os.chdir('QUBEKit_2018_10_31_methane_666')
-
-    if defaults_dict['geometric']:
-        # call_geo = Geometric(mol, defaults_dict['config'])
-        # print('writing the input files')
-        # call_geo.pdb_to_psi4_geo(defaults_dict['charge'], defaults_dict['multiplicity'])
-        # print('extracting the optimized structure')
-        # print(mol)
-        # print('now write the hessian input file and run')
-        # QMengine.generate_input(0, 1, QM=True)
-=======
-    #os.chdir('methane_999')
 
     if defaults_dict['geometric']:
         #print('writing the input files')
@@ -121,16 +104,13 @@
         print(mol)
         #print('now write the hessian input file and run')
         #QMengine.generate_input(0, 1, QM=True)
->>>>>>> c6e4eb96
         # print(mol.get_bond_lengths(QM=True))
         print('extracting hessian')
         mol = QMengine.hessian()
 
-<<<<<<< HEAD
         print(mol)
         # need to give the vib scalling from the configs folder
         # modified_Seminario_method(0.957, mol)
-=======
         def isSymmetric(mat, N):
             for i in range(N):
                 for j in range(N):
@@ -142,7 +122,6 @@
         # need to give the vib scalling from the configs folder
         modified_seminario_method(0.957, mol)
 
->>>>>>> c6e4eb96
 
 
 # QMengine.generate_input(defaults_dict['charge'], defaults_dict['multiplicity'])